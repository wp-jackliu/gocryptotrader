package bitstamp

import (
	"encoding/json"
	"errors"
	"fmt"
	"net/http"
	"net/url"
	"reflect"
	"strconv"
	"strings"
<<<<<<< HEAD
	"sync"

	"github.com/gorilla/websocket"
	"github.com/thrasher-/gocryptotrader/common"
	"github.com/thrasher-/gocryptotrader/common/crypto"
	"github.com/thrasher-/gocryptotrader/currency"
	exchange "github.com/thrasher-/gocryptotrader/exchanges"
	log "github.com/thrasher-/gocryptotrader/logger"
=======
	"time"

	"github.com/thrasher-corp/gocryptotrader/common"
	"github.com/thrasher-corp/gocryptotrader/config"
	"github.com/thrasher-corp/gocryptotrader/currency"
	exchange "github.com/thrasher-corp/gocryptotrader/exchanges"
	"github.com/thrasher-corp/gocryptotrader/exchanges/request"
	"github.com/thrasher-corp/gocryptotrader/exchanges/ticker"
	"github.com/thrasher-corp/gocryptotrader/exchanges/wshandler"
	log "github.com/thrasher-corp/gocryptotrader/logger"
>>>>>>> 2078ba90
)

const (
	bitstampAPIURL                = "https://www.bitstamp.net/api"
	bitstampAPIVersion            = "2"
	bitstampAPITicker             = "ticker"
	bitstampAPITickerHourly       = "ticker_hour"
	bitstampAPIOrderbook          = "order_book"
	bitstampAPITransactions       = "transactions"
	bitstampAPIEURUSD             = "eur_usd"
	bitstampAPIBalance            = "balance"
	bitstampAPIUserTransactions   = "user_transactions"
	bitstampAPIOpenOrders         = "open_orders"
	bitstampAPIOrderStatus        = "order_status"
	bitstampAPICancelOrder        = "cancel_order"
	bitstampAPICancelAllOrders    = "cancel_all_orders"
	bitstampAPIMarket             = "market"
	bitstampAPIWithdrawalRequests = "withdrawal_requests"
	bitstampAPIOpenWithdrawal     = "withdrawal/open"
	bitstampAPIBitcoinWithdrawal  = "bitcoin_withdrawal"
	bitstampAPILTCWithdrawal      = "ltc_withdrawal"
	bitstampAPIETHWithdrawal      = "eth_withdrawal"
	bitstampAPIBitcoinDeposit     = "bitcoin_deposit_address"
	bitstampAPILitecoinDeposit    = "ltc_address"
	bitstampAPIEthereumDeposit    = "eth_address"
	bitstampAPIBitcoinCashDeposit = "bch_address"
	bitstampAPIUnconfirmedBitcoin = "unconfirmed_btc"
	bitstampAPITransferToMain     = "transfer-to-main"
	bitstampAPITransferFromMain   = "transfer-from-main"
	bitstampAPIXrpWithdrawal      = "xrp_withdrawal"
	bitstampAPIXrpDeposit         = "xrp_address"
	bitstampAPIReturnType         = "string"
	bitstampAPITradingPairsInfo   = "trading-pairs-info"

	bitstampAuthRate   = 600
	bitstampUnauthRate = 600
)

// Bitstamp is the overarching type across the bitstamp package
type Bitstamp struct {
	exchange.Base
	Balance       Balances
	WebsocketConn *wshandler.WebsocketConnection
}

<<<<<<< HEAD
=======
// SetDefaults sets default for Bitstamp
func (b *Bitstamp) SetDefaults() {
	b.Name = "Bitstamp"
	b.Enabled = false
	b.Verbose = false
	b.RESTPollingDelay = 10
	b.APIWithdrawPermissions = exchange.AutoWithdrawCrypto |
		exchange.AutoWithdrawFiat
	b.RequestCurrencyPairFormat.Delimiter = ""
	b.RequestCurrencyPairFormat.Uppercase = true
	b.ConfigCurrencyPairFormat.Delimiter = ""
	b.ConfigCurrencyPairFormat.Uppercase = true
	b.AssetTypes = []string{ticker.Spot}
	b.SupportsAutoPairUpdating = true
	b.SupportsRESTTickerBatching = false
	b.Requester = request.New(b.Name,
		request.NewRateLimit(time.Minute*10, bitstampAuthRate),
		request.NewRateLimit(time.Minute*10, bitstampUnauthRate),
		common.NewHTTPClientWithTimeout(exchange.DefaultHTTPTimeout))
	b.APIUrlDefault = bitstampAPIURL
	b.APIUrl = b.APIUrlDefault
	b.Websocket = wshandler.New()
	b.Websocket.Functionality = wshandler.WebsocketOrderbookSupported |
		wshandler.WebsocketTradeDataSupported |
		wshandler.WebsocketSubscribeSupported |
		wshandler.WebsocketUnsubscribeSupported
	b.WebsocketResponseMaxLimit = exchange.DefaultWebsocketResponseMaxLimit
	b.WebsocketResponseCheckTimeout = exchange.DefaultWebsocketResponseCheckTimeout
}

// Setup sets configuration values to bitstamp
func (b *Bitstamp) Setup(exch *config.ExchangeConfig) {
	if !exch.Enabled {
		b.SetEnabled(false)
	} else {
		b.Enabled = true
		b.AuthenticatedAPISupport = exch.AuthenticatedAPISupport
		b.SetAPIKeys(exch.APIKey, exch.APISecret, exch.ClientID, false)
		b.SetHTTPClientTimeout(exch.HTTPTimeout)
		b.SetHTTPClientUserAgent(exch.HTTPUserAgent)
		b.RESTPollingDelay = exch.RESTPollingDelay
		b.Verbose = exch.Verbose
		b.HTTPDebugging = exch.HTTPDebugging
		b.Websocket.SetWsStatusAndConnection(exch.Websocket)
		b.BaseCurrencies = exch.BaseCurrencies
		b.AvailablePairs = exch.AvailablePairs
		b.EnabledPairs = exch.EnabledPairs
		b.APIKey = exch.APIKey
		b.APISecret = exch.APISecret
		b.SetAPIKeys(exch.APIKey, exch.APISecret, b.ClientID, false)
		b.AuthenticatedAPISupport = true
		b.WebsocketURL = bitstampWSURL
		err := b.SetCurrencyPairFormat()
		if err != nil {
			log.Fatal(err)
		}
		err = b.SetAssetTypes()
		if err != nil {
			log.Fatal(err)
		}
		err = b.SetAutoPairDefaults()
		if err != nil {
			log.Fatal(err)
		}
		err = b.SetAPIURL(exch)
		if err != nil {
			log.Fatal(err)
		}
		err = b.SetClientProxyAddress(exch.ProxyAddress)
		if err != nil {
			log.Fatal(err)
		}
		err = b.Websocket.Setup(b.WsConnect,
			b.Subscribe,
			b.Unsubscribe,
			exch.Name,
			exch.Websocket,
			exch.Verbose,
			bitstampWSURL,
			exch.WebsocketURL,
			exch.AuthenticatedWebsocketAPISupport)
		if err != nil {
			log.Fatal(err)
		}
		b.WebsocketConn = &wshandler.WebsocketConnection{
			ExchangeName:         b.Name,
			URL:                  b.Websocket.GetWebsocketURL(),
			ProxyURL:             b.Websocket.GetProxyAddress(),
			Verbose:              b.Verbose,
			ResponseCheckTimeout: exch.WebsocketResponseCheckTimeout,
			ResponseMaxLimit:     exch.WebsocketResponseMaxLimit,
		}
	}
}

>>>>>>> 2078ba90
// GetFee returns an estimate of fee based on type of transaction
func (b *Bitstamp) GetFee(feeBuilder *exchange.FeeBuilder) (float64, error) {
	var fee float64

	switch feeBuilder.FeeType {
	case exchange.CryptocurrencyTradeFee:
		var err error

		b.Balance, err = b.GetBalance()
		if err != nil {
			return 0, err
		}
		fee = b.CalculateTradingFee(feeBuilder.Pair.Base,
			feeBuilder.Pair.Quote,
			feeBuilder.PurchasePrice,
			feeBuilder.Amount)
	case exchange.CyptocurrencyDepositFee:
		fee = 0
	case exchange.InternationalBankDepositFee:
		fee = getInternationalBankDepositFee(feeBuilder.Amount)
	case exchange.InternationalBankWithdrawalFee:
		fee = getInternationalBankWithdrawalFee(feeBuilder.Amount)
	case exchange.OfflineTradeFee:
		fee = getOfflineTradeFee(feeBuilder.PurchasePrice, feeBuilder.Amount)
	}
	if fee < 0 {
		fee = 0
	}
	return fee, nil
}

// getOfflineTradeFee calculates the worst case-scenario trading fee
func getOfflineTradeFee(price, amount float64) float64 {
	return 0.0025 * price * amount
}

// getInternationalBankWithdrawalFee returns international withdrawal fee
func getInternationalBankWithdrawalFee(amount float64) float64 {
	fee := amount * 0.0009

	if fee < 15 {
		return 15
	}
	return fee
}

// getInternationalBankDepositFee returns international deposit fee
func getInternationalBankDepositFee(amount float64) float64 {
	fee := amount * 0.0005

	if fee < 7.5 {
		return 7.5
	}
	if fee > 300 {
		return 300
	}
	return fee
}

// CalculateTradingFee returns fee on a currency pair
func (b *Bitstamp) CalculateTradingFee(base, quote currency.Code, purchasePrice, amount float64) float64 {
	var fee float64

	switch base.String() + quote.String() {
	case currency.BTC.String() + currency.USD.String():
		fee = b.Balance.BTCUSDFee
	case currency.BTC.String() + currency.EUR.String():
		fee = b.Balance.BTCEURFee
	case currency.XRP.String() + currency.EUR.String():
		fee = b.Balance.XRPEURFee
	case currency.XRP.String() + currency.USD.String():
		fee = b.Balance.XRPUSDFee
	case currency.EUR.String() + currency.USD.String():
		fee = b.Balance.EURUSDFee
	default:
		fee = 0
	}
	return fee * purchasePrice * amount
}

// GetTicker returns ticker information
func (b *Bitstamp) GetTicker(currency string, hourly bool) (Ticker, error) {
	response := Ticker{}
	tickerEndpoint := bitstampAPITicker

	if hourly {
		tickerEndpoint = bitstampAPITickerHourly
	}

	path := fmt.Sprintf(
		"%s/v%s/%s/%s/",
		b.API.Endpoints.URL,
		bitstampAPIVersion,
		tickerEndpoint,
		strings.ToLower(currency),
	)
	return response, b.SendHTTPRequest(path, &response)
}

// GetOrderbook Returns a JSON dictionary with "bids" and "asks". Each is a list
// of open orders and each order is represented as a list holding the price and
// the amount.
func (b *Bitstamp) GetOrderbook(currency string) (Orderbook, error) {
	type response struct {
		Timestamp int64      `json:"timestamp,string"`
		Bids      [][]string `json:"bids"`
		Asks      [][]string `json:"asks"`
	}
	resp := response{}

	path := fmt.Sprintf(
		"%s/v%s/%s/%s/",
		b.API.Endpoints.URL,
		bitstampAPIVersion,
		bitstampAPIOrderbook,
		strings.ToLower(currency),
	)

	err := b.SendHTTPRequest(path, &resp)
	if err != nil {
		return Orderbook{}, err
	}

	orderbook := Orderbook{}
	orderbook.Timestamp = resp.Timestamp

	for _, x := range resp.Bids {
		price, err := strconv.ParseFloat(x[0], 64)
		if err != nil {
			log.Error(log.ExchangeSys, err)
			continue
		}
		amount, err := strconv.ParseFloat(x[1], 64)
		if err != nil {
			log.Error(log.ExchangeSys, err)
			continue
		}
		orderbook.Bids = append(orderbook.Bids, OrderbookBase{price, amount})
	}

	for _, x := range resp.Asks {
		price, err := strconv.ParseFloat(x[0], 64)
		if err != nil {
			log.Error(log.ExchangeSys, err)
			continue
		}
		amount, err := strconv.ParseFloat(x[1], 64)
		if err != nil {
			log.Error(log.ExchangeSys, err)
			continue
		}
		orderbook.Asks = append(orderbook.Asks, OrderbookBase{price, amount})
	}

	return orderbook, nil
}

// GetTradingPairs returns a list of trading pairs which Bitstamp
// currently supports
func (b *Bitstamp) GetTradingPairs() ([]TradingPair, error) {
	var result []TradingPair

	path := fmt.Sprintf("%s/v%s/%s",
		b.API.Endpoints.URL,
		bitstampAPIVersion,
		bitstampAPITradingPairsInfo)

	return result, b.SendHTTPRequest(path, &result)
}

// GetTransactions returns transaction information
// value paramater ["time"] = "minute", "hour", "day" will collate your
// response into time intervals. Implementation of value in test code.
func (b *Bitstamp) GetTransactions(currencyPair string, values url.Values) ([]Transactions, error) {
	var transactions []Transactions
	path := common.EncodeURLValues(
		fmt.Sprintf(
			"%s/v%s/%s/%s/",
			b.API.Endpoints.URL,
			bitstampAPIVersion,
			bitstampAPITransactions,
			strings.ToLower(currencyPair),
		),
		values,
	)

	return transactions, b.SendHTTPRequest(path, &transactions)
}

// GetEURUSDConversionRate returns the conversion rate between Euro and USD
func (b *Bitstamp) GetEURUSDConversionRate() (EURUSDConversionRate, error) {
	rate := EURUSDConversionRate{}
	path := fmt.Sprintf("%s/%s", b.API.Endpoints.URL, bitstampAPIEURUSD)

	return rate, b.SendHTTPRequest(path, &rate)
}

// GetBalance returns full balance of currency held on the exchange
func (b *Bitstamp) GetBalance() (Balances, error) {
	balance := Balances{}
	path := fmt.Sprintf("%s/%s", b.API.Endpoints.URL, bitstampAPIBalance)

	return balance, b.SendHTTPRequest(path, &balance)
}

// GetUserTransactions returns an array of transactions
func (b *Bitstamp) GetUserTransactions(currencyPair string) ([]UserTransactions, error) {
	type Response struct {
		Date    int64       `json:"datetime"`
		TransID int64       `json:"id"`
		Type    int         `json:"type,string"`
		USD     interface{} `json:"usd"`
		EUR     float64     `json:"eur"`
		XRP     float64     `json:"xrp"`
		BTC     interface{} `json:"btc"`
		BTCUSD  interface{} `json:"btc_usd"`
		Fee     float64     `json:"fee,string"`
		OrderID int64       `json:"order_id"`
	}
	var response []Response

	if currencyPair != "" {
		if err := b.SendAuthenticatedHTTPRequest(bitstampAPIUserTransactions, true, url.Values{}, &response); err != nil {
			return nil, err
		}
	} else {
		if err := b.SendAuthenticatedHTTPRequest(bitstampAPIUserTransactions+"/"+currencyPair, true, url.Values{}, &response); err != nil {
			return nil, err
		}
	}

	var transactions []UserTransactions

	for _, y := range response {
		tx := UserTransactions{}
		tx.Date = y.Date
		tx.TransID = y.TransID
		tx.Type = y.Type

		/* Hack due to inconsistent JSON values... */
		varType := reflect.TypeOf(y.USD).String()
		if varType == bitstampAPIReturnType {
			tx.USD, _ = strconv.ParseFloat(y.USD.(string), 64)
		} else {
			tx.USD = y.USD.(float64)
		}

		tx.EUR = y.EUR
		tx.XRP = y.XRP

		varType = reflect.TypeOf(y.BTC).String()
		if varType == bitstampAPIReturnType {
			tx.BTC, _ = strconv.ParseFloat(y.BTC.(string), 64)
		} else {
			tx.BTC = y.BTC.(float64)
		}

		varType = reflect.TypeOf(y.BTCUSD).String()
		if varType == bitstampAPIReturnType {
			tx.BTCUSD, _ = strconv.ParseFloat(y.BTCUSD.(string), 64)
		} else {
			tx.BTCUSD = y.BTCUSD.(float64)
		}

		tx.Fee = y.Fee
		tx.OrderID = y.OrderID
		transactions = append(transactions, tx)
	}

	return transactions, nil
}

// GetOpenOrders returns all open orders on the exchange
func (b *Bitstamp) GetOpenOrders(currencyPair string) ([]Order, error) {
	var resp []Order
	path := fmt.Sprintf(
		"%s/%s", bitstampAPIOpenOrders, strings.ToLower(currencyPair),
	)

	return resp, b.SendAuthenticatedHTTPRequest(path, true, nil, &resp)
}

// GetOrderStatus returns an the status of an order by its ID
func (b *Bitstamp) GetOrderStatus(orderID int64) (OrderStatus, error) {
	resp := OrderStatus{}
	req := url.Values{}
	req.Add("id", strconv.FormatInt(orderID, 10))

	return resp,
		b.SendAuthenticatedHTTPRequest(bitstampAPIOrderStatus, false, req, &resp)
}

// CancelExistingOrder cancels order by ID
func (b *Bitstamp) CancelExistingOrder(orderID int64) (bool, error) {
	result := false
	var req = url.Values{}
	req.Add("id", strconv.FormatInt(orderID, 10))

	return result,
		b.SendAuthenticatedHTTPRequest(bitstampAPICancelOrder, true, req, &result)
}

// CancelAllExistingOrders cancels all open orders on the exchange
func (b *Bitstamp) CancelAllExistingOrders() (bool, error) {
	result := false

	return result,
		b.SendAuthenticatedHTTPRequest(bitstampAPICancelAllOrders, false, nil, &result)
}

// PlaceOrder places an order on the exchange.
func (b *Bitstamp) PlaceOrder(currencyPair string, price, amount float64, buy, market bool) (Order, error) {
	var req = url.Values{}
	req.Add("amount", strconv.FormatFloat(amount, 'f', -1, 64))
	req.Add("price", strconv.FormatFloat(price, 'f', -1, 64))
	response := Order{}
	orderType := exchange.BuyOrderSide.ToLower().ToString()

	if !buy {
		orderType = exchange.SellOrderSide.ToLower().ToString()
	}

	path := fmt.Sprintf("%s/%s", orderType, strings.ToLower(currencyPair))

	if market {
		path = fmt.Sprintf("%s/%s/%s", orderType, bitstampAPIMarket, strings.ToLower(currencyPair))
	}

	return response,
		b.SendAuthenticatedHTTPRequest(path, true, req, &response)
}

// GetWithdrawalRequests returns withdrawal requests for the account
// timedelta - positive integer with max value 50000000 which returns requests
// from number of seconds ago to now.
func (b *Bitstamp) GetWithdrawalRequests(timedelta int64) ([]WithdrawalRequests, error) {
	var resp []WithdrawalRequests
	if timedelta > 50000000 || timedelta < 0 {
		return resp, errors.New("time delta exceeded, max: 50000000 min: 0")
	}

	value := url.Values{}
	value.Set("timedelta", strconv.FormatInt(timedelta, 10))

	if timedelta == 0 {
		value = url.Values{}
	}

	return resp,
		b.SendAuthenticatedHTTPRequest(bitstampAPIWithdrawalRequests, false, value, &resp)
}

// CryptoWithdrawal withdraws a cryptocurrency into a supplied wallet, returns ID
// amount - The amount you want withdrawn
// address - The wallet address of the cryptocurrency
// symbol - the type of crypto ie "ltc", "btc", "eth"
// destTag - only for XRP  default to ""
// instant - only for bitcoins
func (b *Bitstamp) CryptoWithdrawal(amount float64, address, symbol, destTag string, instant bool) (CryptoWithdrawalResponse, error) {
	var req = url.Values{}
	req.Add("amount", strconv.FormatFloat(amount, 'f', -1, 64))
	req.Add("address", address)
	resp := CryptoWithdrawalResponse{}
	var endpoint string

	switch strings.ToLower(symbol) {
	case "btc":
		if instant {
			req.Add("instant", "1")
		} else {
			req.Add("instant", "0")
		}
		endpoint = bitstampAPIBitcoinWithdrawal
	case "ltc":
		endpoint = bitstampAPILTCWithdrawal
	case "eth":
		endpoint = bitstampAPIETHWithdrawal
	case "xrp":
		if destTag != "" {
			req.Add("destination_tag", destTag)
		}
		endpoint = bitstampAPIXrpWithdrawal
	default:
		return resp, errors.New("incorrect symbol")
	}

	return resp, b.SendAuthenticatedHTTPRequest(endpoint, false, req, &resp)
}

// OpenBankWithdrawal Opens a bank withdrawal request (SEPA or international)
func (b *Bitstamp) OpenBankWithdrawal(amount float64, currency,
	name, iban, bic, address, postalCode, city, country,
	comment, withdrawalType string) (FIATWithdrawalResponse, error) {
	var req = url.Values{}
	req.Add("amount", strconv.FormatFloat(amount, 'f', -1, 64))
	req.Add("account_currency", currency)
	req.Add("name", name)
	req.Add("iban", iban)
	req.Add("bic", bic)
	req.Add("address", address)
	req.Add("postal_code", postalCode)
	req.Add("city", city)
	req.Add("country", country)
	req.Add("type", withdrawalType)
	req.Add("comment", comment)

	resp := FIATWithdrawalResponse{}
	return resp, b.SendAuthenticatedHTTPRequest(bitstampAPIOpenWithdrawal, true, req, &resp)
}

// OpenInternationalBankWithdrawal Opens a bank withdrawal request (international)
func (b *Bitstamp) OpenInternationalBankWithdrawal(amount float64, currency,
	name, iban, bic, address, postalCode, city, country,
	bankName, bankAddress, bankPostCode, bankCity, bankCountry, internationalCurrency,
	comment, withdrawalType string) (FIATWithdrawalResponse, error) {
	var req = url.Values{}
	req.Add("amount", strconv.FormatFloat(amount, 'f', -1, 64))
	req.Add("account_currency", currency)
	req.Add("name", name)
	req.Add("iban", iban)
	req.Add("bic", bic)
	req.Add("address", address)
	req.Add("postal_code", postalCode)
	req.Add("city", city)
	req.Add("country", country)
	req.Add("type", withdrawalType)
	req.Add("comment", comment)
	req.Add("currency", internationalCurrency)
	req.Add("bank_name", bankName)
	req.Add("bank_address", bankAddress)
	req.Add("bank_postal_code", bankPostCode)
	req.Add("bank_city", bankCity)
	req.Add("bank_country", bankCountry)

	resp := FIATWithdrawalResponse{}
	return resp, b.SendAuthenticatedHTTPRequest(bitstampAPIOpenWithdrawal, true, req, &resp)
}

// GetCryptoDepositAddress returns a depositing address by crypto
// crypto - example "btc", "ltc", "eth", "xrp" or "bch"
func (b *Bitstamp) GetCryptoDepositAddress(crypto currency.Code) (string, error) {
	var resp string
	v2Resp := struct {
		Address string `json:"address"`
	}{}

	switch crypto {
	case currency.BTC:
		return resp,
			b.SendAuthenticatedHTTPRequest(bitstampAPIBitcoinDeposit, false, nil, &resp)

	case currency.LTC:
		return v2Resp.Address,
			b.SendAuthenticatedHTTPRequest(bitstampAPILitecoinDeposit, true, nil, &v2Resp)

	case currency.ETH:
		return v2Resp.Address,
			b.SendAuthenticatedHTTPRequest(bitstampAPIEthereumDeposit, true, nil, &v2Resp)

	case currency.XRP:
		return v2Resp.Address,
			b.SendAuthenticatedHTTPRequest(bitstampAPIXrpDeposit, true, nil, &v2Resp)

	case currency.BCH:
		return v2Resp.Address,
			b.SendAuthenticatedHTTPRequest(bitstampAPIBitcoinCashDeposit, true, nil, &v2Resp)

	default:
		return resp, fmt.Errorf("unsupported cryptocurrency string %s", crypto)
	}
}

// GetUnconfirmedBitcoinDeposits returns unconfirmed transactions
func (b *Bitstamp) GetUnconfirmedBitcoinDeposits() ([]UnconfirmedBTCTransactions, error) {
	var response []UnconfirmedBTCTransactions

	return response,
		b.SendAuthenticatedHTTPRequest(bitstampAPIUnconfirmedBitcoin, false, nil, &response)
}

// TransferAccountBalance transfers funds from either a main or sub account
// amount - to transfers
// currency - which currency to transfer
// subaccount - name of account
// toMain - bool either to or from account
func (b *Bitstamp) TransferAccountBalance(amount float64, currency, subAccount string, toMain bool) (bool, error) {
	var req = url.Values{}
	req.Add("amount", strconv.FormatFloat(amount, 'f', -1, 64))
	req.Add("currency", currency)
	req.Add("subAccount", subAccount)

	path := bitstampAPITransferToMain
	if !toMain {
		path = bitstampAPITransferFromMain
	}

	err := b.SendAuthenticatedHTTPRequest(path, true, req, nil)
	if err != nil {
		return false, err
	}

	return true, nil
}

// SendHTTPRequest sends an unauthenticated HTTP request
func (b *Bitstamp) SendHTTPRequest(path string, result interface{}) error {
	return b.SendPayload(http.MethodGet, path, nil, nil, result, false, false, b.Verbose, b.HTTPDebugging)
}

// SendAuthenticatedHTTPRequest sends an authenticated request
func (b *Bitstamp) SendAuthenticatedHTTPRequest(path string, v2 bool, values url.Values, result interface{}) error {
	if !b.AllowAuthenticatedRequest() {
		return fmt.Errorf(exchange.WarningAuthenticatedRequestWithoutCredentialsSet, b.Name)
	}

	n := b.Requester.GetNonce(true).String()

	if values == nil {
		values = url.Values{}
	}

	values.Set("key", b.API.Credentials.Key)
	values.Set("nonce", n)
	hmac := crypto.GetHMAC(crypto.HashSHA256,
		[]byte(n+b.API.Credentials.ClientID+b.API.Credentials.Key),
		[]byte(b.API.Credentials.Secret))
	values.Set("signature", strings.ToUpper(crypto.HexEncodeToString(hmac)))

	if v2 {
		path = fmt.Sprintf("%s/v%s/%s/", b.API.Endpoints.URL, bitstampAPIVersion, path)
	} else {
		path = fmt.Sprintf("%s/%s/", b.API.Endpoints.URL, path)
	}

	if b.Verbose {
		log.Debugf(log.ExchangeSys, "Sending POST request to "+path)
	}

	headers := make(map[string]string)
	headers["Content-Type"] = "application/x-www-form-urlencoded"

	encodedValues := values.Encode()
	readerValues := strings.NewReader(encodedValues)

	interim := json.RawMessage{}

	errCap := struct {
		Error string `json:"error"`
	}{}

	err := b.SendPayload(http.MethodPost, path, headers, readerValues, &interim, true, true, b.Verbose, b.HTTPDebugging)
	if err != nil {
		return err
	}

	if err := common.JSONDecode(interim, &errCap); err == nil {
		if errCap.Error != "" {
			return errors.New(errCap.Error)
		}
	}

	return common.JSONDecode(interim, result)
}<|MERGE_RESOLUTION|>--- conflicted
+++ resolved
@@ -9,27 +9,13 @@
 	"reflect"
 	"strconv"
 	"strings"
-<<<<<<< HEAD
-	"sync"
-
-	"github.com/gorilla/websocket"
-	"github.com/thrasher-/gocryptotrader/common"
-	"github.com/thrasher-/gocryptotrader/common/crypto"
-	"github.com/thrasher-/gocryptotrader/currency"
-	exchange "github.com/thrasher-/gocryptotrader/exchanges"
-	log "github.com/thrasher-/gocryptotrader/logger"
-=======
-	"time"
 
 	"github.com/thrasher-corp/gocryptotrader/common"
-	"github.com/thrasher-corp/gocryptotrader/config"
+	"github.com/thrasher-corp/gocryptotrader/common/crypto"
 	"github.com/thrasher-corp/gocryptotrader/currency"
 	exchange "github.com/thrasher-corp/gocryptotrader/exchanges"
-	"github.com/thrasher-corp/gocryptotrader/exchanges/request"
-	"github.com/thrasher-corp/gocryptotrader/exchanges/ticker"
 	"github.com/thrasher-corp/gocryptotrader/exchanges/wshandler"
 	log "github.com/thrasher-corp/gocryptotrader/logger"
->>>>>>> 2078ba90
 )
 
 const (
@@ -75,104 +61,6 @@
 	WebsocketConn *wshandler.WebsocketConnection
 }
 
-<<<<<<< HEAD
-=======
-// SetDefaults sets default for Bitstamp
-func (b *Bitstamp) SetDefaults() {
-	b.Name = "Bitstamp"
-	b.Enabled = false
-	b.Verbose = false
-	b.RESTPollingDelay = 10
-	b.APIWithdrawPermissions = exchange.AutoWithdrawCrypto |
-		exchange.AutoWithdrawFiat
-	b.RequestCurrencyPairFormat.Delimiter = ""
-	b.RequestCurrencyPairFormat.Uppercase = true
-	b.ConfigCurrencyPairFormat.Delimiter = ""
-	b.ConfigCurrencyPairFormat.Uppercase = true
-	b.AssetTypes = []string{ticker.Spot}
-	b.SupportsAutoPairUpdating = true
-	b.SupportsRESTTickerBatching = false
-	b.Requester = request.New(b.Name,
-		request.NewRateLimit(time.Minute*10, bitstampAuthRate),
-		request.NewRateLimit(time.Minute*10, bitstampUnauthRate),
-		common.NewHTTPClientWithTimeout(exchange.DefaultHTTPTimeout))
-	b.APIUrlDefault = bitstampAPIURL
-	b.APIUrl = b.APIUrlDefault
-	b.Websocket = wshandler.New()
-	b.Websocket.Functionality = wshandler.WebsocketOrderbookSupported |
-		wshandler.WebsocketTradeDataSupported |
-		wshandler.WebsocketSubscribeSupported |
-		wshandler.WebsocketUnsubscribeSupported
-	b.WebsocketResponseMaxLimit = exchange.DefaultWebsocketResponseMaxLimit
-	b.WebsocketResponseCheckTimeout = exchange.DefaultWebsocketResponseCheckTimeout
-}
-
-// Setup sets configuration values to bitstamp
-func (b *Bitstamp) Setup(exch *config.ExchangeConfig) {
-	if !exch.Enabled {
-		b.SetEnabled(false)
-	} else {
-		b.Enabled = true
-		b.AuthenticatedAPISupport = exch.AuthenticatedAPISupport
-		b.SetAPIKeys(exch.APIKey, exch.APISecret, exch.ClientID, false)
-		b.SetHTTPClientTimeout(exch.HTTPTimeout)
-		b.SetHTTPClientUserAgent(exch.HTTPUserAgent)
-		b.RESTPollingDelay = exch.RESTPollingDelay
-		b.Verbose = exch.Verbose
-		b.HTTPDebugging = exch.HTTPDebugging
-		b.Websocket.SetWsStatusAndConnection(exch.Websocket)
-		b.BaseCurrencies = exch.BaseCurrencies
-		b.AvailablePairs = exch.AvailablePairs
-		b.EnabledPairs = exch.EnabledPairs
-		b.APIKey = exch.APIKey
-		b.APISecret = exch.APISecret
-		b.SetAPIKeys(exch.APIKey, exch.APISecret, b.ClientID, false)
-		b.AuthenticatedAPISupport = true
-		b.WebsocketURL = bitstampWSURL
-		err := b.SetCurrencyPairFormat()
-		if err != nil {
-			log.Fatal(err)
-		}
-		err = b.SetAssetTypes()
-		if err != nil {
-			log.Fatal(err)
-		}
-		err = b.SetAutoPairDefaults()
-		if err != nil {
-			log.Fatal(err)
-		}
-		err = b.SetAPIURL(exch)
-		if err != nil {
-			log.Fatal(err)
-		}
-		err = b.SetClientProxyAddress(exch.ProxyAddress)
-		if err != nil {
-			log.Fatal(err)
-		}
-		err = b.Websocket.Setup(b.WsConnect,
-			b.Subscribe,
-			b.Unsubscribe,
-			exch.Name,
-			exch.Websocket,
-			exch.Verbose,
-			bitstampWSURL,
-			exch.WebsocketURL,
-			exch.AuthenticatedWebsocketAPISupport)
-		if err != nil {
-			log.Fatal(err)
-		}
-		b.WebsocketConn = &wshandler.WebsocketConnection{
-			ExchangeName:         b.Name,
-			URL:                  b.Websocket.GetWebsocketURL(),
-			ProxyURL:             b.Websocket.GetProxyAddress(),
-			Verbose:              b.Verbose,
-			ResponseCheckTimeout: exch.WebsocketResponseCheckTimeout,
-			ResponseMaxLimit:     exch.WebsocketResponseMaxLimit,
-		}
-	}
-}
-
->>>>>>> 2078ba90
 // GetFee returns an estimate of fee based on type of transaction
 func (b *Bitstamp) GetFee(feeBuilder *exchange.FeeBuilder) (float64, error) {
 	var fee float64
