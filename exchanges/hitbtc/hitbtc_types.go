package hitbtc

import (
	"time"

	"github.com/thrasher-corp/gocryptotrader/currency"
)

// TickerResponse is the response type
type TickerResponse struct {
<<<<<<< HEAD
	Ask         float64   `json:"ask,string"`
	Bid         float64   `json:"bid,string"`
	High        float64   `json:"high,string"`
	Last        float64   `json:"last,string"`
	Low         float64   `json:"low,string"`
	Open        float64   `json:"open,string"`
	Volume      float64   `json:"volume,string"`
	VolumeQuote float64   `json:"volumeQuote,string"`
=======
	Last        string    `json:"last"`        // Last trade price
	Ask         string    `json:"ask"`         // Best ask price
	Bid         string    `json:"bid"`         // Best bid price
	Timestamp   time.Time `json:"timestamp"`   // Last update or refresh ticker timestamp
	Volume      string    `json:"volume"`      // Total trading amount within 24 hours in base currency
	VolumeQuote string    `json:"volumeQuote"` // Total trading amount within 24 hours in quote currency
>>>>>>> e9b3e3d3
	Symbol      string    `json:"symbol"`
	Timestamp   time.Time `json:"timestamp"`
}

// Symbol holds symbol data
type Symbol struct {
	ID                   string  `json:"id"` // Symbol identifier. In the future, the description will simply use the symbol
	BaseCurrency         string  `json:"baseCurrency"`
	QuoteCurrency        string  `json:"quoteCurrency"`
	QuantityIncrement    float64 `json:"quantityIncrement,string"`
	TickSize             float64 `json:"tickSize,string"`
	TakeLiquidityRate    float64 `json:"takeLiquidityRate,string"`    // Default fee rate
	ProvideLiquidityRate float64 `json:"provideLiquidityRate,string"` // Default fee rate for market making trades
	FeeCurrency          string  `json:"feeCurrency"`                 // Default fee rate for market making trades
}

// OrderbookResponse is the full orderbook response
type OrderbookResponse struct {
	Asks []OrderbookItem `json:"ask"` // Ask side array of levels
	Bids []OrderbookItem `json:"bid"` // Bid side array of levels
}

// OrderbookItem is a sub type for orderbook response
type OrderbookItem struct {
	Price  float64 `json:"price,string"` // Price level
	Amount float64 `json:"size,string"`  // Total volume of orders with the specified price
}

// Orderbook contains orderbook data
type Orderbook struct {
	Asks []OrderbookItem `json:"asks"`
	Bids []OrderbookItem `json:"bids"`
}

// TradeHistory contains trade history data
type TradeHistory struct {
	ID        int64   `json:"id"`              // Trade id
	Timestamp string  `json:"timestamp"`       // Trade timestamp
	Side      string  `json:"side"`            // Trade side sell or buy
	Price     float64 `json:"price,string"`    // Trade price
	Quantity  float64 `json:"quantity,string"` // Trade quantity
}

// ChartData contains chart data
type ChartData struct {
	Timestamp   time.Time `json:"timestamp"`
	Max         float64   `json:"max,string"`         // Max price
	Min         float64   `json:"min,string"`         // Min price
	Open        float64   `json:"open,string"`        // Open price
	Close       float64   `json:"close,string"`       // Close price
	Volume      float64   `json:"volume,string"`      // Volume in base currency
	VolumeQuote float64   `json:"volumeQuote,string"` // Volume in quote currency
}

// Currencies hold the full range of data for a specified currency
type Currencies struct {
	ID                 string `json:"id"`                 // Currency identifier.
	FullName           string `json:"fullName"`           // Currency full name
	Crypto             bool   `json:"crypto"`             // Is currency belongs to blockchain (false for ICO and fiat, like EUR)
	PayinEnabled       bool   `json:"payinEnabled"`       // Is allowed for deposit (false for ICO)
	PayinPaymentID     bool   `json:"payinPaymentId"`     // Is required to provide additional information other than the address for deposit
	PayinConfirmations int64  `json:"payinConfirmations"` // Blocks confirmations count for deposit
	PayoutEnabled      bool   `json:"payoutEnabled"`      // Is allowed for withdraw (false for ICO)
	PayoutIsPaymentID  bool   `json:"payoutIsPaymentId"`  // Is allowed to provide additional information for withdraw
	TransferEnabled    bool   `json:"transferEnabled"`    // Is allowed to transfer between trading and account (may be disabled on maintain)
	Delisted           bool   `json:"delisted"`           // True if currency delisted (stopped deposit and trading)
	PayoutFee          string `json:"payoutFee"`          // Default withdraw fee
}

// LoanOrder contains information about your loans
type LoanOrder struct {
	Rate     float64 `json:"rate,string"`
	Amount   float64 `json:"amount,string"`
	RangeMin int     `json:"rangeMin"`
	RangeMax int     `json:"rangeMax"`
}

// LoanOrders holds information on the full range of loan orders
type LoanOrders struct {
	Offers  []LoanOrder `json:"offers"`
	Demands []LoanOrder `json:"demands"`
}

// Balance is a simple balance type
type Balance struct {
	Currency  string  `json:"currency"`
	Available float64 `json:"available,string"` // Amount available for trading or transfer to main account
	Reserved  float64 `json:"reserved,string"`  // Amount reserved for active orders or incomplete transfers to main account

}

// DepositCryptoAddresses contains address information
type DepositCryptoAddresses struct {
	Address   string `json:"address"`   // Address for deposit
	PaymentID string `json:"paymentId"` // Optional additional parameter. Required for deposit if persist
}

// Order contains information about an order
type Order struct {
	ID            int64  `json:"id,string"`     //  Unique identifier for Order as assigned by exchange
	ClientOrderID string `json:"clientOrderId"` // Unique identifier for Order as assigned by trader. Uniqueness must be
	// guaranteed within a single trading day, including all active orders.
	Symbol      string `json:"symbol"`      // Trading symbol
	Side        string `json:"side"`        // sell buy
	Status      string `json:"status"`      // new, suspended, partiallyFilled, filled, canceled, expired
	Type        string `json:"type"`        // Enum: limit, market, stopLimit, stopMarket
	TimeInForce string `json:"timeInForce"` // Time in force is a special instruction used when placing a trade to
	//   indicate how long an order will remain active before it is executed or expires
	// GTC - Good till cancel. GTC order won't close until it is filled.
	// IOC - An immediate or cancel order is an order to buy or sell that must be executed immediately, and any portion
	//   of the order that cannot be immediately filled is cancelled.
	// FOK - Fill or kill is a type of time-in-force designation used in securities trading that instructs a brokerage
	//   to execute a transaction immediately and completely or not at all.
	// Day - keeps the order active until the end of the trading day in UTC.
	// GTD - Good till date specified in expireTime.
	Quantity    float64   `json:"quantity,string"`    // Order quantity
	Price       float64   `json:"price,string"`       // Order price
	CumQuantity float64   `json:"cumQuantity,string"` // Cumulative executed quantity
	CreatedAt   time.Time `json:"createdAt"`
	UpdatedAt   time.Time `json:"updatedAt"`
	StopPrice   float64   `json:"stopPrice,string"`
	ExpireTime  time.Time `json:"expireTime"`
}

// OpenOrdersResponseAll holds the full open order response
type OpenOrdersResponseAll struct {
	Data map[string][]Order
}

// OpenOrdersResponse contains open order information
type OpenOrdersResponse struct {
	Data []Order
}

// AuthentictedTradeHistory contains trade history data
type AuthentictedTradeHistory struct {
	GlobalTradeID int64   `json:"globalTradeID"`
	TradeID       int64   `json:"tradeID,string"`
	Date          string  `json:"date"`
	Rate          float64 `json:"rate,string"`
	Amount        float64 `json:"amount,string"`
	Total         float64 `json:"total,string"`
	Fee           float64 `json:"fee,string"`
	OrderNumber   int64   `json:"orderNumber,string"`
	Type          string  `json:"type"`
	Category      string  `json:"category"`
}

// AuthenticatedTradeHistoryAll contains the full trade history
type AuthenticatedTradeHistoryAll struct {
	Data map[string][]AuthentictedTradeHistory
}

// AuthenticatedTradeHistoryResponse is the resp type for trade history
type AuthenticatedTradeHistoryResponse struct {
	Data []AuthentictedTradeHistory
}

// OrderHistoryResponse used for GetOrderHistory
type OrderHistoryResponse struct {
	ID            string    `json:"id"`
	ClientOrderID string    `json:"clientOrderId"`
	Symbol        string    `json:"symbol"`
	Side          string    `json:"side"`
	Status        string    `json:"status"`
	Type          string    `json:"type"`
	TimeInForce   string    `json:"timeInForce"`
	Price         float64   `json:"price,string"`
	Quantity      float64   `json:"quantity,string"`
	PostOnly      bool      `json:"postOnly"`
	CumQuantity   float64   `json:"cumQuantity,string"`
	CreatedAt     time.Time `json:"createdAt"`
	UpdatedAt     time.Time `json:"updatedAt"`
}

// ResultingTrades holds resulting trade information
type ResultingTrades struct {
	Amount  float64 `json:"amount,string"`
	Date    string  `json:"date"`
	Rate    float64 `json:"rate,string"`
	Total   float64 `json:"total,string"`
	TradeID int64   `json:"tradeID,string"`
	Type    string  `json:"type"`
}

// OrderResponse holds the order response information
type OrderResponse struct {
	OrderNumber int64             `json:"orderNumber,string"`
	Trades      []ResultingTrades `json:"resultingTrades"`
}

// GenericResponse is the common response from HitBTC
type GenericResponse struct {
	Success int    `json:"success"`
	Error   string `json:"error"`
}

// MoveOrderResponse holds information about a move order
type MoveOrderResponse struct {
	Success     int                          `json:"success"`
	Error       string                       `json:"error"`
	OrderNumber int64                        `json:"orderNumber,string"`
	Trades      map[string][]ResultingTrades `json:"resultingTrades"`
}

// Withdraw holds response for a withdrawal process
type Withdraw struct {
	Response string `json:"response"`
	Error    string `json:"error"`
}

// Fee holds fee structure
type Fee struct {
	TakeLiquidityRate    float64 `json:"takeLiquidityRate,string"`    // Taker
	ProvideLiquidityRate float64 `json:"provideLiquidityRate,string"` // Maker
}

// Margin holds full margin information
type Margin struct {
	TotalValue    float64 `json:"totalValue,string"`
	ProfitLoss    float64 `json:"pl,string"`
	LendingFees   float64 `json:"lendingFees,string"`
	NetValue      float64 `json:"netValue,string"`
	BorrowedValue float64 `json:"totalBorrowedValue,string"`
	CurrentMargin float64 `json:"currentMargin,string"`
}

// MarginPosition holds information about your current margin position
type MarginPosition struct {
	Amount            float64 `json:"amount,string"`
	Total             float64 `json:"total,string"`
	BasePrice         float64 `json:"basePrice,string"`
	LiquidiationPrice float64 `json:"liquidiationPrice"`
	ProfitLoss        float64 `json:"pl,string"`
	LendingFees       float64 `json:"lendingFees,string"`
	Type              string  `json:"type"`
}

// LoanOffer holds information about your loan offers
type LoanOffer struct {
	ID        int64   `json:"id"`
	Rate      float64 `json:"rate,string"`
	Amount    float64 `json:"amount,string"`
	Duration  int     `json:"duration"`
	AutoRenew bool    `json:"autoRenew"`
	Date      string  `json:"date"`
}

// ActiveLoans holds information about your active loans
type ActiveLoans struct {
	Provided []LoanOffer `json:"provided"`
	Used     []LoanOffer `json:"used"`
}

// LendingHistory contains lending history data
type LendingHistory struct {
	ID       int64   `json:"id"`
	Currency string  `json:"currency"`
	Rate     float64 `json:"rate,string"`
	Amount   float64 `json:"amount,string"`
	Duration float64 `json:"duration,string"`
	Interest float64 `json:"interest,string"`
	Fee      float64 `json:"fee,string"`
	Earned   float64 `json:"earned,string"`
	Open     string  `json:"open"`
	Close    string  `json:"close"`
}

type capture struct {
	Method string        `json:"method,omitempty"`
	Result interface{}   `json:"result"`
	Error  ResponseError `json:"error,omitempty"`
	ID     int64         `json:"id,omitempty"`
}

// ResponseError contains error codes from JSON responses
type ResponseError struct {
	Code    int    `json:"code"`
	Message string `json:"message"`
}

// WsRequest defines a request obj for the JSON-RPC and gets a websocket
// response
type WsRequest struct {
	Method string      `json:"method"`
	Params interface{} `json:"params,omitempty"`
	ID     interface{} `json:"id"`
}

// WsNotification defines a notification obj for the JSON-RPC this does not get
// a websocket response
type WsNotification struct {
	JSONRPCVersion string      `json:"jsonrpc,omitempty"`
	Method         string      `json:"method"`
	Params         interface{} `json:"params"`
}

type params struct {
	Symbol string `json:"symbol,omitempty"`
	Period string `json:"period,omitempty"`
	Limit  int64  `json:"limit,omitempty"`
}

// WsTicker defines websocket ticker feed return params
type WsTicker struct {
	Params struct {
		Ask         float64 `json:"ask,string"`
		Bid         float64 `json:"bid,string"`
		Last        float64 `json:"last,string"`
		Open        float64 `json:"open,string"`
		Low         float64 `json:"low,string"`
		High        float64 `json:"high,string"`
		Volume      float64 `json:"volume,string"`
		VolumeQuote float64 `json:"volumeQuote,string"`
		Timestamp   string  `json:"timestamp"`
		Symbol      string  `json:"symbol"`
	} `json:"params"`
}

// WsOrderbook defines websocket orderbook feed return params
type WsOrderbook struct {
	Params struct {
		Ask []struct {
			Price float64 `json:"price,string"`
			Size  float64 `json:"size,string"`
		} `json:"ask"`
		Bid []struct {
			Price float64 `json:"price,string"`
			Size  float64 `json:"size,string"`
		} `json:"bid"`
		Symbol   string `json:"symbol"`
		Sequence int64  `json:"sequence"`
	} `json:"params"`
}

// WsTrade defines websocket trade feed return params
type WsTrade struct {
	Params struct {
		Data []struct {
			ID        int64   `json:"id"`
			Price     float64 `json:"price,string"`
			Quantity  float64 `json:"quantity,string"`
			Side      string  `json:"side"`
			Timestamp string  `json:"timestamp"`
		} `json:"data"`
		Symbol string `json:"symbol"`
	} `json:"params"`
}

// WsLoginRequest defines login requirements for ws
type WsLoginRequest struct {
	Method string      `json:"method"`
	Params WsLoginData `json:"params"`
}

// WsLoginData sets credentials for WsLoginRequest
type WsLoginData struct {
	Algo      string `json:"algo"`
	PKey      string `json:"pKey"`
	Nonce     string `json:"nonce"`
	Signature string `json:"signature"`
}

// WsActiveOrdersResponse Active order response for auth subscription to reports
type WsActiveOrdersResponse struct {
	Params []WsActiveOrdersResponseData `json:"params"`
	Error  ResponseError                `json:"error,omitempty"`
}

// WsActiveOrdersResponseData Active order data for WsActiveOrdersResponse
type WsActiveOrdersResponseData struct {
	ID            string    `json:"id"`
	ClientOrderID string    `json:"clientOrderId,omitempty"`
	Symbol        string    `json:"symbol"`
	Side          string    `json:"side"`
	Status        string    `json:"status"`
	Type          string    `json:"type"`
	TimeInForce   string    `json:"timeInForce"`
	Quantity      float64   `json:"quantity,string"`
	Price         float64   `json:"price,string"`
	CumQuantity   float64   `json:"cumQuantity,string"`
	PostOnly      bool      `json:"postOnly"`
	CreatedAt     time.Time `json:"createdAt"`
	UpdatedAt     time.Time `json:"updatedAt"`
	ReportType    string    `json:"reportType"`
}

// WsReportResponse report response for auth subscription to reports
type WsReportResponse struct {
	Params WsReportResponseData `json:"params"`
	Error  ResponseError        `json:"error,omitempty"`
}

// WsReportResponseData Report data for WsReportResponse
type WsReportResponseData struct {
	ID            string    `json:"id"`
	ClientOrderID string    `json:"clientOrderId,omitempty"`
	Symbol        string    `json:"symbol"`
	Side          string    `json:"side"`
	Status        string    `json:"status"`
	Type          string    `json:"type"`
	TimeInForce   string    `json:"timeInForce"`
	Quantity      float64   `json:"quantity,string"`
	Price         float64   `json:"price,string"`
	CumQuantity   float64   `json:"cumQuantity,string"`
	PostOnly      bool      `json:"postOnly"`
	CreatedAt     time.Time `json:"createdAt"`
	UpdatedAt     time.Time `json:"updatedAt"`
	ReportType    string    `json:"reportType"`
	TradeQuantity float64   `json:"tradeQuantity,string"`
	TradePrice    float64   `json:"tradePrice,string"`
	TradeID       int64     `json:"tradeId"`
	TradeFee      float64   `json:"tradeFee,string"`
}

// WsSubmitOrderRequest WS request
type WsSubmitOrderRequest struct {
	Method string                   `json:"method"`
	Params WsSubmitOrderRequestData `json:"params"`
	ID     int64                    `json:"id"`
}

// WsSubmitOrderRequestData WS request data
type WsSubmitOrderRequestData struct {
	ClientOrderID int64   `json:"clientOrderId,string,omitempty"`
	Symbol        string  `json:"symbol"`
	Side          string  `json:"side"`
	Price         float64 `json:"price,string"`
	Quantity      float64 `json:"quantity,string"`
}

// WsSubmitOrderSuccessResponse WS response
type WsSubmitOrderSuccessResponse struct {
	Result WsSubmitOrderSuccessResponseData `json:"result"`
	ID     int64                            `json:"id"`
	Error  ResponseError                    `json:"error,omitempty"`
}

// WsSubmitOrderSuccessResponseData WS response data
type WsSubmitOrderSuccessResponseData struct {
	ID            string    `json:"id"`
	ClientOrderID string    `json:"clientOrderId"`
	Symbol        string    `json:"symbol"`
	Side          string    `json:"side"`
	Status        string    `json:"status"`
	Type          string    `json:"type"`
	TimeInForce   string    `json:"timeInForce"`
	Quantity      float64   `json:"quantity,string"`
	Price         float64   `json:"price,string"`
	CumQuantity   float64   `json:"cumQuantity,string"`
	PostOnly      bool      `json:"postOnly"`
	CreatedAt     time.Time `json:"createdAt"`
	UpdatedAt     time.Time `json:"updatedAt"`
	ReportType    string    `json:"reportType"`
}

// WsSubmitOrderErrorResponse WS error response
type WsSubmitOrderErrorResponse struct {
	Error WsSubmitOrderErrorResponseData `json:"error,omitempty"`
	ID    int64                          `json:"id"`
}

// WsSubmitOrderErrorResponseData WS error response data
type WsSubmitOrderErrorResponseData struct {
	Code        int64  `json:"code"`
	Message     string `json:"message"`
	Description string `json:"description"`
}

// WsCancelOrderResponse WS response
type WsCancelOrderResponse struct {
	Result WsCancelOrderResponseData `json:"result"`
	ID     int64                     `json:"id"`
	Error  ResponseError             `json:"error,omitempty"`
}

// WsCancelOrderResponseData WS response data
type WsCancelOrderResponseData struct {
	ID            string    `json:"id"`
	ClientOrderID string    `json:"clientOrderId,omitempty"`
	Symbol        string    `json:"symbol"`
	Side          string    `json:"side"`
	Status        string    `json:"status"`
	Type          string    `json:"type"`
	TimeInForce   string    `json:"timeInForce"`
	Quantity      float64   `json:"quantity,string"`
	Price         float64   `json:"price,string"`
	CumQuantity   float64   `json:"cumQuantity,string"`
	PostOnly      bool      `json:"postOnly"`
	CreatedAt     time.Time `json:"createdAt"`
	UpdatedAt     time.Time `json:"updatedAt"`
	ReportType    string    `json:"reportType"`
}

// WsReplaceOrderResponse WS response
type WsReplaceOrderResponse struct {
	Result WsReplaceOrderResponseData `json:"result"`
	ID     int64                      `json:"id"`
	Error  ResponseError              `json:"error,omitempty"`
}

// WsReplaceOrderResponseData WS response data
type WsReplaceOrderResponseData struct {
	ID                           string    `json:"id"`
	ClientOrderID                string    `json:"clientOrderId,omitempty"`
	Symbol                       string    `json:"symbol"`
	Side                         string    `json:"side"`
	Status                       string    `json:"status"`
	Type                         string    `json:"type"`
	TimeInForce                  string    `json:"timeInForce"`
	Quantity                     float64   `json:"quantity,string"`
	Price                        float64   `json:"price,string"`
	CumQuantity                  float64   `json:"cumQuantity,string"`
	PostOnly                     bool      `json:"postOnly"`
	CreatedAt                    time.Time `json:"createdAt"`
	UpdatedAt                    time.Time `json:"updatedAt"`
	ReportType                   string    `json:"reportType"`
	OriginalRequestClientOrderID string    `json:"originalRequestClientOrderId"`
}

// WsGetActiveOrdersResponse WS response
type WsGetActiveOrdersResponse struct {
	Result []WsGetActiveOrdersResponseData `json:"result"`
	ID     int64                           `json:"id"`
	Error  ResponseError                   `json:"error,omitempty"`
}

// WsGetActiveOrdersResponseData WS response data
type WsGetActiveOrdersResponseData struct {
	ID                           string    `json:"id"`
	ClientOrderID                string    `json:"clientOrderId,omitempty"`
	Symbol                       string    `json:"symbol"`
	Side                         string    `json:"side"`
	Status                       string    `json:"status"`
	Type                         string    `json:"type"`
	TimeInForce                  string    `json:"timeInForce"`
	Quantity                     float64   `json:"quantity,string"`
	Price                        float64   `json:"price,string"`
	CumQuantity                  float64   `json:"cumQuantity,string"`
	PostOnly                     bool      `json:"postOnly"`
	CreatedAt                    time.Time `json:"createdAt"`
	UpdatedAt                    time.Time `json:"updatedAt"`
	ReportType                   string    `json:"reportType"`
	OriginalRequestClientOrderID string    `json:"originalRequestClientOrderId"`
}

// WsGetTradingBalanceResponse WS response
type WsGetTradingBalanceResponse struct {
	Result []WsGetTradingBalanceResponseData `json:"result"`
	ID     int64                             `json:"id"`
	Error  ResponseError                     `json:"error,omitempty"`
}

// WsGetTradingBalanceResponseData WS response data
type WsGetTradingBalanceResponseData struct {
	Currency  currency.Code `json:"currency"`
	Available float64       `json:"available,string"`
	Reserved  float64       `json:"reserved,string"`
}

// WsCancelOrderRequest WS request
type WsCancelOrderRequest struct {
	Method string                   `json:"method"`
	Params WsCancelOrderRequestData `json:"params"`
	ID     int64                    `json:"id"`
}

// WsCancelOrderRequestData WS request data
type WsCancelOrderRequestData struct {
	ClientOrderID string `json:"clientOrderId"`
}

// WsReplaceOrderRequest WS request
type WsReplaceOrderRequest struct {
	Method string                    `json:"method"`
	Params WsReplaceOrderRequestData `json:"params"`
	ID     int64                     `json:"id,omitempty"`
}

// WsReplaceOrderRequestData WS request data
type WsReplaceOrderRequestData struct {
	ClientOrderID   string  `json:"clientOrderId,omitempty"`
	RequestClientID string  `json:"requestClientId,omitempty"`
	Quantity        float64 `json:"quantity,string,omitempty"`
	Price           float64 `json:"price,string,omitempty"`
}

// WsGetCurrenciesRequest gets currencies
type WsGetCurrenciesRequest struct {
	Method string                           `json:"method"`
	Params WsGetCurrenciesRequestParameters `json:"params"`
	ID     int64                            `json:"id"`
}

// WsGetCurrenciesRequestParameters parameters
type WsGetCurrenciesRequestParameters struct {
	Currency currency.Code `json:"currency"`
}

// WsGetCurrenciesResponse currency response
type WsGetCurrenciesResponse struct {
	Result WsGetCurrenciesResponseData `json:"result"`
	ID     int64                       `json:"id"`
	Error  ResponseError               `json:"error,omitempty"`
}

// WsGetCurrenciesResponseData currency response data
type WsGetCurrenciesResponseData struct {
	ID                 currency.Code `json:"id"`
	FullName           string        `json:"fullName"`
	Crypto             bool          `json:"crypto"`
	PayinEnabled       bool          `json:"payinEnabled"`
	PayinPaymentID     bool          `json:"payinPaymentId"`
	PayinConfirmations int64         `json:"payinConfirmations"`
	PayoutEnabled      bool          `json:"payoutEnabled"`
	PayoutIsPaymentID  bool          `json:"payoutIsPaymentId"`
	TransferEnabled    bool          `json:"transferEnabled"`
	Delisted           bool          `json:"delisted"`
	PayoutFee          string        `json:"payoutFee"`
}

// WsGetSymbolsRequest request data
type WsGetSymbolsRequest struct {
	Method string                        `json:"method"`
	Params WsGetSymbolsRequestParameters `json:"params"`
	ID     int64                         `json:"id"`
}

// WsGetSymbolsRequestParameters request parameters
type WsGetSymbolsRequestParameters struct {
	Symbol string `json:"symbol"`
}

// WsGetSymbolsResponse symbol response
type WsGetSymbolsResponse struct {
	Result WsGetSymbolsResponseData `json:"result"`
	ID     int64                    `json:"id"`
	Error  ResponseError            `json:"error,omitempty"`
}

// WsGetSymbolsResponseData symbol response data
type WsGetSymbolsResponseData struct {
	ID                   string        `json:"id"`
	BaseCurrency         currency.Code `json:"baseCurrency"`
	QuoteCurrency        currency.Code `json:"quoteCurrency"`
	QuantityIncrement    float64       `json:"quantityIncrement,string"`
	TickSize             float64       `json:"tickSize,string"`
	TakeLiquidityRate    float64       `json:"takeLiquidityRate,string"`
	ProvideLiquidityRate float64       `json:"provideLiquidityRate,string"`
	FeeCurrency          currency.Code `json:"feeCurrency"`
}

// WsGetTradesRequest trade request
type WsGetTradesRequest struct {
	Method string                       `json:"method"`
	Params WsGetTradesRequestParameters `json:"params"`
	ID     int64                        `json:"id"`
}

// WsGetTradesRequestParameters trade request params
type WsGetTradesRequestParameters struct {
	Symbol string `json:"symbol"`
	Limit  int64  `json:"limit"`
	Sort   string `json:"sort"`
	By     string `json:"by"`
}

// WsGetTradesResponse response
type WsGetTradesResponse struct {
	Jsonrpc string                  `json:"jsonrpc"`
	Result  WsGetTradesResponseData `json:"result"`
	ID      int64                   `json:"id"`
	Error   ResponseError           `json:"error,omitempty"`
}

// WsGetTradesResponseData trade response data
type WsGetTradesResponseData struct {
	Data   []WsGetTradesResponseTrades `json:"data"`
	Symbol string                      `json:"symbol"`
}

// WsGetTradesResponseTrades trade response
type WsGetTradesResponseTrades struct {
	ID        int64     `json:"id"`
	Price     float64   `json:"price,string"`
	Quantity  float64   `json:"quantity,string"`
	Side      string    `json:"side"`
	Timestamp time.Time `json:"timestamp"`
}<|MERGE_RESOLUTION|>--- conflicted
+++ resolved
@@ -8,7 +8,6 @@
 
 // TickerResponse is the response type
 type TickerResponse struct {
-<<<<<<< HEAD
 	Ask         float64   `json:"ask,string"`
 	Bid         float64   `json:"bid,string"`
 	High        float64   `json:"high,string"`
@@ -17,14 +16,6 @@
 	Open        float64   `json:"open,string"`
 	Volume      float64   `json:"volume,string"`
 	VolumeQuote float64   `json:"volumeQuote,string"`
-=======
-	Last        string    `json:"last"`        // Last trade price
-	Ask         string    `json:"ask"`         // Best ask price
-	Bid         string    `json:"bid"`         // Best bid price
-	Timestamp   time.Time `json:"timestamp"`   // Last update or refresh ticker timestamp
-	Volume      string    `json:"volume"`      // Total trading amount within 24 hours in base currency
-	VolumeQuote string    `json:"volumeQuote"` // Total trading amount within 24 hours in quote currency
->>>>>>> e9b3e3d3
 	Symbol      string    `json:"symbol"`
 	Timestamp   time.Time `json:"timestamp"`
 }
