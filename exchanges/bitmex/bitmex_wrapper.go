--- conflicted
+++ resolved
@@ -8,25 +8,16 @@
 	"sync"
 	"time"
 
-<<<<<<< HEAD
-	"github.com/thrasher-/gocryptotrader/common"
-	"github.com/thrasher-/gocryptotrader/config"
-	"github.com/thrasher-/gocryptotrader/currency"
-	exchange "github.com/thrasher-/gocryptotrader/exchanges"
-	"github.com/thrasher-/gocryptotrader/exchanges/asset"
-	"github.com/thrasher-/gocryptotrader/exchanges/orderbook"
-	"github.com/thrasher-/gocryptotrader/exchanges/request"
-	"github.com/thrasher-/gocryptotrader/exchanges/ticker"
-	log "github.com/thrasher-/gocryptotrader/logger"
-=======
 	"github.com/thrasher-corp/gocryptotrader/common"
+	"github.com/thrasher-corp/gocryptotrader/config"
 	"github.com/thrasher-corp/gocryptotrader/currency"
 	exchange "github.com/thrasher-corp/gocryptotrader/exchanges"
+	"github.com/thrasher-corp/gocryptotrader/exchanges/asset"
 	"github.com/thrasher-corp/gocryptotrader/exchanges/orderbook"
+	"github.com/thrasher-corp/gocryptotrader/exchanges/request"
 	"github.com/thrasher-corp/gocryptotrader/exchanges/ticker"
 	"github.com/thrasher-corp/gocryptotrader/exchanges/wshandler"
 	log "github.com/thrasher-corp/gocryptotrader/logger"
->>>>>>> 2078ba90
 )
 
 // GetDefaultConfig returns a default exchange config
@@ -122,11 +113,16 @@
 	b.API.Endpoints.URLDefault = bitmexAPIURL
 	b.API.Endpoints.URL = b.API.Endpoints.URLDefault
 	b.API.Endpoints.WebsocketURL = bitmexWSURL
-	b.WebsocketInit()
-	b.Websocket.Functionality = exchange.WebsocketTradeDataSupported |
-		exchange.WebsocketOrderbookSupported |
-		exchange.WebsocketSubscribeSupported |
-		exchange.WebsocketUnsubscribeSupported
+	b.Websocket = wshandler.New()
+	b.Websocket.Functionality = wshandler.WebsocketTradeDataSupported |
+		wshandler.WebsocketOrderbookSupported |
+		wshandler.WebsocketSubscribeSupported |
+		wshandler.WebsocketUnsubscribeSupported |
+		wshandler.WebsocketAuthenticatedEndpointsSupported |
+		wshandler.WebsocketAccountDataSupported |
+		wshandler.WebsocketDeadMansSwitchSupported
+	b.WebsocketResponseMaxLimit = exchange.DefaultWebsocketResponseMaxLimit
+	b.WebsocketResponseCheckTimeout = exchange.DefaultWebsocketResponseCheckTimeout
 }
 
 // Setup takes in the supplied exchange configuration details and sets params
@@ -141,14 +137,28 @@
 		return err
 	}
 
-	return b.WebsocketSetup(b.WsConnector,
+	err = b.Websocket.Setup(b.WsConnector,
 		b.Subscribe,
 		b.Unsubscribe,
 		exch.Name,
 		exch.Features.Enabled.Websocket,
 		exch.Verbose,
 		bitmexWSURL,
-		exch.API.Endpoints.WebsocketURL)
+		exch.API.Endpoints.WebsocketURL,
+		exch.API.AuthenticatedWebsocketSupport)
+	if err != nil {
+		return err
+	}
+
+	b.WebsocketConn = &wshandler.WebsocketConnection{
+		ExchangeName:         b.Name,
+		URL:                  b.Websocket.GetWebsocketURL(),
+		ProxyURL:             b.Websocket.GetProxyAddress(),
+		Verbose:              b.Verbose,
+		ResponseCheckTimeout: exch.WebsocketResponseCheckTimeout,
+		ResponseMaxLimit:     exch.WebsocketResponseMaxLimit,
+	}
+	return nil
 }
 
 // Start starts the Bitmex go routine
