--- conflicted
+++ resolved
@@ -10,6 +10,7 @@
 	"github.com/thrasher-corp/gocryptotrader/config"
 	"github.com/thrasher-corp/gocryptotrader/currency"
 	exchange "github.com/thrasher-corp/gocryptotrader/exchanges"
+	"github.com/thrasher-corp/gocryptotrader/exchanges/asset"
 	"github.com/thrasher-corp/gocryptotrader/exchanges/order"
 )
 
@@ -18,6 +19,7 @@
 	testAPIKey              = ""
 	testAPISecret           = ""
 	canManipulateRealOrders = false
+	testCurrencyPair        = "btc_usdt"
 )
 
 var l Lbank
@@ -27,62 +29,42 @@
 	cfg := config.GetConfig()
 	err := cfg.LoadConfig("../../testdata/configtest.json", true)
 	if err != nil {
-<<<<<<< HEAD
-		t.Fatalf("Lbank Setup() init error:, %v", err)
+		log.Fatal(err)
 	}
 	lbankConfig, err := cfg.GetExchangeConfig("Lbank")
 	if err != nil {
-		t.Fatalf("Lbank Setup() init error: %v", err)
+		log.Fatal(err)
 	}
 	lbankConfig.API.AuthenticatedSupport = true
+	lbankConfig.API.Credentials.Key = testAPIKey
 	lbankConfig.API.Credentials.Secret = testAPISecret
-	lbankConfig.API.Credentials.Key = testAPIKey
 	err = l.Setup(lbankConfig)
 	if err != nil {
-		t.Fatal("LBank setup error", err)
-	}
-	setupRan = true
-}
-=======
 		log.Fatal(err)
 	}
-	lbankConfig, err := cfg.GetExchangeConfig("Lbank")
-	if err != nil {
-		log.Fatal(err)
-	}
-	lbankConfig.Websocket = true
-	lbankConfig.AuthenticatedAPISupport = true
-	lbankConfig.APISecret = testAPISecret
-	lbankConfig.APIKey = testAPIKey
-	l.Setup(&lbankConfig)
->>>>>>> ae7cbc45
-
 	os.Exit(m.Run())
 }
+
 func areTestAPIKeysSet() bool {
 	return l.AllowAuthenticatedRequest()
 }
 
 func TestGetTicker(t *testing.T) {
 	t.Parallel()
-	_, err := l.GetTicker("btc_usdt")
-	if err != nil {
-<<<<<<< HEAD
-		t.Errorf("%v", err)
+	_, err := l.GetTicker(testCurrencyPair)
+	if err != nil {
+		t.Error(err)
 	}
 }
 
 func TestGetTickers(t *testing.T) {
-	TestSetup(t)
+	t.Parallel()
 	tickers, err := l.GetTickers()
 	if err != nil {
-		t.Errorf("%v", err)
+		t.Fatal(err)
 	}
 	if len(tickers) <= 1 {
-		t.Errorf("Expected multiple tickers, received %v", len(tickers))
-=======
-		t.Error(err)
->>>>>>> ae7cbc45
+		t.Errorf("expected multiple tickers, received %v", len(tickers))
 	}
 }
 
@@ -90,55 +72,41 @@
 	t.Parallel()
 	_, err := l.GetCurrencyPairs()
 	if err != nil {
-<<<<<<< HEAD
-		t.Errorf("%v", err)
-=======
-		t.Error(err)
->>>>>>> ae7cbc45
+		t.Error(err)
 	}
 }
 
 func TestGetMarketDepths(t *testing.T) {
 	t.Parallel()
-	_, err := l.GetMarketDepths("btc_usdt", "600", "1")
-	if err != nil {
-		t.Errorf("GetMarketDepth failed: %v", err)
-	}
-	a, _ := l.GetMarketDepths("btc_usdt", "4", "0")
+	_, err := l.GetMarketDepths(testCurrencyPair, "600", "1")
+	if err != nil {
+		t.Fatal(err)
+	}
+	a, _ := l.GetMarketDepths(testCurrencyPair, "4", "0")
 	if len(a.Asks) != 4 {
-		t.Errorf("length requested doesnt match the output")
+		t.Errorf("asks length requested doesnt match the output")
 	}
 }
 
 func TestGetTrades(t *testing.T) {
 	t.Parallel()
-	_, err := l.GetTrades("btc_usdt", "600", fmt.Sprintf("%v", time.Now().Unix()))
-	if err != nil {
-<<<<<<< HEAD
-		t.Errorf("%v", err)
-	}
-	a, err := l.GetTrades("btc_usdt", "600", "0")
+	_, err := l.GetTrades(testCurrencyPair, "600",
+		fmt.Sprintf("%v", time.Now().Unix()))
+	if err != nil {
+		t.Error(err)
+	}
+	a, err := l.GetTrades(testCurrencyPair, "600", "0")
 	if len(a) != 600 && err != nil {
-		t.Errorf("%v", err)
-=======
-		t.Error(err)
-	}
-	a, err := l.GetTrades("btc_usdt", "600", "0")
-	if len(a) != 600 && err != nil {
-		t.Error(err)
->>>>>>> ae7cbc45
+		t.Error(err)
 	}
 }
 
 func TestGetKlines(t *testing.T) {
 	t.Parallel()
-	_, err := l.GetKlines("btc_usdt", "600", "minute1", fmt.Sprintf("%v", time.Now().Unix()))
-	if err != nil {
-<<<<<<< HEAD
-		t.Errorf("%v", err)
-=======
-		t.Error(err)
->>>>>>> ae7cbc45
+	_, err := l.GetKlines(testCurrencyPair, "600", "minute1",
+		fmt.Sprintf("%v", time.Now().Unix()))
+	if err != nil {
+		t.Error(err)
 	}
 }
 
@@ -149,9 +117,9 @@
 		Base:      currency.ETH,
 		Quote:     currency.BTC}
 
-	_, err := l.UpdateOrderbook(p.Lower(), "spot")
-	if err != nil {
-		t.Errorf("Update for orderbook failed: %v", err)
+	_, err := l.UpdateOrderbook(p.Lower(), asset.Spot)
+	if err != nil {
+		t.Error(err)
 	}
 }
 
@@ -162,7 +130,7 @@
 	}
 	_, err := l.GetUserInfo()
 	if err != nil {
-		t.Errorf("invalid key or sign: %v", err)
+		t.Error(err)
 	}
 }
 
@@ -176,15 +144,15 @@
 	if err == nil {
 		t.Error("CreateOrder error cannot be nil")
 	}
-	_, err = l.CreateOrder(cp.Lower().String(), "buy", 0, 0)
+	_, err = l.CreateOrder(cp.Lower().String(), order.Buy.Lower(), 0, 0)
 	if err == nil {
 		t.Error("CreateOrder error cannot be nil")
 	}
-	_, err = l.CreateOrder(cp.Lower().String(), "sell", 1231, 0)
+	_, err = l.CreateOrder(cp.Lower().String(), order.Sell.Lower(), 1231, 0)
 	if err == nil {
 		t.Error("CreateOrder error cannot be nil")
 	}
-	_, err = l.CreateOrder(cp.Lower().String(), "buy", 58, 681)
+	_, err = l.CreateOrder(cp.Lower().String(), order.Buy.Lower(), 58, 681)
 	if err != nil {
 		t.Errorf("Unexpected error: %v", err)
 	}
@@ -198,7 +166,7 @@
 	cp := currency.NewPairWithDelimiter(currency.ETH.String(), currency.BTC.String(), "_")
 	_, err := l.RemoveOrder(cp.Lower().String(), "24f7ce27-af1d-4dca-a8c1-ef1cbeec1b23")
 	if err != nil {
-		t.Errorf("unable to remove order: %v", err)
+		t.Error(err)
 	}
 }
 
@@ -210,7 +178,7 @@
 	cp := currency.NewPairWithDelimiter(currency.BTC.String(), currency.USDT.String(), "_")
 	_, err := l.QueryOrder(cp.Lower().String(), "1")
 	if err != nil {
-		t.Errorf("unexpected error: %v", err)
+		t.Error(err)
 	}
 }
 
@@ -222,11 +190,7 @@
 	cp := currency.NewPairWithDelimiter(currency.BTC.String(), currency.USDT.String(), "_")
 	_, err := l.QueryOrderHistory(cp.Lower().String(), "1", "100")
 	if err != nil {
-<<<<<<< HEAD
-		t.Errorf("%v", err)
-=======
-		t.Error(err)
->>>>>>> ae7cbc45
+		t.Error(err)
 	}
 }
 
@@ -234,7 +198,7 @@
 	t.Parallel()
 	_, err := l.GetPairInfo()
 	if err != nil {
-		t.Errorf("couldnt get pair info: %v", err)
+		t.Error(err)
 	}
 }
 
@@ -243,9 +207,9 @@
 	if !areTestAPIKeysSet() {
 		t.Skip("API keys required but not set, skipping test")
 	}
-	_, err := l.OrderTransactionDetails("eth_btc", "24f7ce27-af1d-4dca-a8c1-ef1cbeec1b23")
-	if err != nil {
-		t.Errorf("couldnt get transaction details: %v", err)
+	_, err := l.OrderTransactionDetails(testCurrencyPair, "24f7ce27-af1d-4dca-a8c1-ef1cbeec1b23")
+	if err != nil {
+		t.Error(err)
 	}
 }
 
@@ -254,9 +218,9 @@
 	if !areTestAPIKeysSet() {
 		t.Skip("API keys required but not set, skipping test")
 	}
-	_, err := l.TransactionHistory("btc_usdt", "", "", "", "", "", "")
-	if err != nil {
-		t.Errorf("couldnt get transaction history: %v", err)
+	_, err := l.TransactionHistory(testCurrencyPair, "", "", "", "", "", "")
+	if err != nil {
+		t.Error(err)
 	}
 }
 
@@ -268,7 +232,7 @@
 	cp := currency.NewPairWithDelimiter(currency.BTC.String(), currency.USDT.String(), "_")
 	_, err := l.GetOpenOrders(cp.Lower().String(), "1", "50")
 	if err != nil {
-		t.Error("unexpected error", err)
+		t.Error(err)
 	}
 }
 
@@ -276,15 +240,15 @@
 	t.Parallel()
 	_, err := l.USD2RMBRate()
 	if err != nil {
-		t.Error("unable to acquire the rate")
+		t.Error(err)
 	}
 }
 
 func TestGetWithdrawConfig(t *testing.T) {
 	t.Parallel()
-	_, err := l.GetWithdrawConfig("eth")
-	if err != nil {
-		t.Errorf("unable to get withdraw config: %v", err)
+	_, err := l.GetWithdrawConfig(currency.ETH.Lower().String())
+	if err != nil {
+		t.Error(err)
 	}
 }
 
@@ -295,7 +259,7 @@
 	}
 	_, err := l.Withdraw("", "", "", "", "", "")
 	if err != nil {
-		t.Errorf("unable to withdraw: %v", err)
+		t.Error(err)
 	}
 }
 
@@ -304,9 +268,10 @@
 	if !areTestAPIKeysSet() {
 		t.Skip("API keys required but not set, skipping test")
 	}
-	_, err := l.GetWithdrawalRecords("eth", "0", "1", "20")
-	if err != nil {
-		t.Errorf("unable to get withdrawal records: %v", err)
+	_, err := l.GetWithdrawalRecords(currency.ETH.Lower().String(),
+		"0", "1", "20")
+	if err != nil {
+		t.Error(err)
 	}
 }
 
@@ -335,17 +300,12 @@
 	l.loadPrivKey()
 	_, err := l.sign("hello123")
 	if err != nil {
-<<<<<<< HEAD
-		t.Errorf("%v", err)
-=======
-		t.Error(err)
->>>>>>> ae7cbc45
+		t.Error(err)
 	}
 }
 
 func TestSubmitOrder(t *testing.T) {
-<<<<<<< HEAD
-	TestSetup(t)
+	t.Parallel()
 	if areTestAPIKeysSet() && !canManipulateRealOrders {
 		t.Skip("API keys set, canManipulateRealOrders false, skipping test")
 	}
@@ -367,16 +327,6 @@
 		t.Errorf("Order failed to be placed: %v", err)
 	} else if !areTestAPIKeysSet() && err == nil {
 		t.Error("Expecting an error when no keys are set")
-=======
-	t.Parallel()
-	if !areTestAPIKeysSet() {
-		t.Skip("API keys required but not set, skipping test")
-	}
-	cp := currency.NewPairWithDelimiter(currency.BTC.String(), currency.USDT.String(), "_")
-	_, err := l.SubmitOrder(cp.Lower(), "BUY", "ANY", 2, 1312, "")
-	if err != nil {
-		t.Error(err)
->>>>>>> ae7cbc45
 	}
 }
 
@@ -391,11 +341,7 @@
 	a.OrderID = "24f7ce27-af1d-4dca-a8c1-ef1cbeec1b23"
 	err := l.CancelOrder(&a)
 	if err != nil {
-<<<<<<< HEAD
-		t.Errorf("%v", err)
-=======
-		t.Error(err)
->>>>>>> ae7cbc45
+		t.Error(err)
 	}
 }
 
@@ -406,11 +352,7 @@
 	}
 	_, err := l.GetOrderInfo("9ead39f5-701a-400b-b635-d7349eb0f6b")
 	if err != nil {
-<<<<<<< HEAD
-		t.Errorf("%v", err)
-=======
-		t.Error(err)
->>>>>>> ae7cbc45
+		t.Error(err)
 	}
 }
 
@@ -421,11 +363,7 @@
 	}
 	_, err := l.getAllOpenOrderID()
 	if err != nil {
-<<<<<<< HEAD
-		t.Errorf("%v", err)
-=======
-		t.Error(err)
->>>>>>> ae7cbc45
+		t.Error(err)
 	}
 }
 
@@ -438,10 +376,10 @@
 	input.Pair = cp
 	a, err := l.GetFeeByType(&input)
 	if err != nil {
-		t.Errorf("couldnt get fee: %v", err)
+		t.Error(err)
 	}
 	if a != 0.0005 {
-		t.Errorf("testGetFeeByType failed. Expected: 0.0005, Received: %v", a)
+		t.Errorf("expected: 0.0005, received: %v", a)
 	}
 }
 
