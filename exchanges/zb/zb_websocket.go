package zb

import (
	"errors"
	"fmt"
	"net/http"
	"regexp"
	"strings"
	"time"

	"github.com/gorilla/websocket"
	"github.com/thrasher-corp/gocryptotrader/common"
	"github.com/thrasher-corp/gocryptotrader/common/crypto"
	"github.com/thrasher-corp/gocryptotrader/currency"
	exchange "github.com/thrasher-corp/gocryptotrader/exchanges"
	"github.com/thrasher-corp/gocryptotrader/exchanges/asset"
	"github.com/thrasher-corp/gocryptotrader/exchanges/orderbook"
	"github.com/thrasher-corp/gocryptotrader/exchanges/websocket/wshandler"
	log "github.com/thrasher-corp/gocryptotrader/logger"
)

const (
	zbWebsocketAPI       = "wss://api.zb.cn:9999/websocket"
	zWebsocketAddChannel = "addChannel"
	zbWebsocketRateLimit = 20
)

// WsConnect initiates a websocket connection
func (z *ZB) WsConnect() error {
	if !z.Websocket.IsEnabled() || !z.IsEnabled() {
		return errors.New(wshandler.WebsocketNotEnabled)
	}
	var dialer websocket.Dialer
	err := z.WebsocketConn.Dial(&dialer, http.Header{})
	if err != nil {
		return err
	}

	go z.WsHandleData()
	z.GenerateDefaultSubscriptions()

	return nil
}

// WsHandleData handles all the websocket data coming from the websocket
// connection
func (z *ZB) WsHandleData() {
	z.Websocket.Wg.Add(1)

	defer func() {
		z.Websocket.Wg.Done()
	}()

	for {
		select {
		case <-z.Websocket.ShutdownC:
			return
		default:
			resp, err := z.WebsocketConn.ReadMessage()
			if err != nil {
				z.Websocket.DataHandler <- err
				return
			}
			z.Websocket.TrafficAlert <- struct{}{}
			fixedJSON := z.wsFixInvalidJSON(resp.Raw)
			var result Generic
			err = common.JSONDecode(fixedJSON, &result)
			if err != nil {
				z.Websocket.DataHandler <- err
				continue
			}
			if result.No > 0 {
				z.WebsocketConn.AddResponseWithID(result.No, fixedJSON)
				continue
			}
			if result.Code > 0 && result.Code != 1000 {
				z.Websocket.DataHandler <- fmt.Errorf("%v request failed, message: %v, error code: %v", z.Name, result.Message, wsErrCodes[result.Code])
				continue
			}
			switch {
			case strings.Contains(result.Channel, "markets"):
				var markets Markets
				err := common.JSONDecode(result.Data, &markets)
				if err != nil {
					z.Websocket.DataHandler <- err
					continue
				}

			case strings.Contains(result.Channel, "ticker"):
				cPair := strings.Split(result.Channel, "_")
				var ticker WsTicker
				err := common.JSONDecode(fixedJSON, &ticker)
				if err != nil {
					z.Websocket.DataHandler <- err
					continue
				}

				z.Websocket.DataHandler <- wshandler.TickerData{
					Timestamp:  time.Unix(0, ticker.Date),
					Pair:       currency.NewPairFromString(cPair[0]),
<<<<<<< HEAD
					AssetType:  asset.Spot,
=======
					AssetType:  orderbook.Spot,
>>>>>>> 4f982dcd
					Exchange:   z.GetName(),
					ClosePrice: ticker.Data.Last,
					HighPrice:  ticker.Data.High,
					LowPrice:   ticker.Data.Low,
				}

			case strings.Contains(result.Channel, "depth"):
				var depth WsDepth
				err := common.JSONDecode(fixedJSON, &depth)
				if err != nil {
					z.Websocket.DataHandler <- err
					continue
				}

				var asks []orderbook.Item
				for i := range depth.Asks {
					ask := depth.Asks[i].([]interface{})
					asks = append(asks, orderbook.Item{
						Amount: ask[1].(float64),
						Price:  ask[0].(float64),
					})
				}

				var bids []orderbook.Item
				for i := range depth.Bids {
					bid := depth.Bids[i].([]interface{})
					bids = append(bids, orderbook.Item{
						Amount: bid[1].(float64),
						Price:  bid[0].(float64),
					})
				}

				channelInfo := strings.Split(result.Channel, "_")
				cPair := currency.NewPairFromString(channelInfo[0])
				var newOrderBook orderbook.Base
				newOrderBook.Asks = asks
				newOrderBook.Bids = bids
<<<<<<< HEAD
				newOrderBook.AssetType = asset.Spot
=======
				newOrderBook.AssetType = orderbook.Spot
>>>>>>> 4f982dcd
				newOrderBook.Pair = cPair

				err = z.Websocket.Orderbook.LoadSnapshot(&newOrderBook,
					true)
				if err != nil {
					z.Websocket.DataHandler <- err
					continue
				}

				z.Websocket.DataHandler <- wshandler.WebsocketOrderbookUpdate{
					Pair:     cPair,
<<<<<<< HEAD
					Asset:    asset.Spot,
=======
					Asset:    orderbook.Spot,
>>>>>>> 4f982dcd
					Exchange: z.GetName(),
				}

			case strings.Contains(result.Channel, "trades"):
				var trades WsTrades
				err := common.JSONDecode(fixedJSON, &trades)
				if err != nil {
					z.Websocket.DataHandler <- err
					continue
				}
				// Most up to date trade
				if len(trades.Data) == 0 {
					continue
				}
				t := trades.Data[len(trades.Data)-1]

				channelInfo := strings.Split(result.Channel, "_")
				cPair := currency.NewPairFromString(channelInfo[0])
				z.Websocket.DataHandler <- wshandler.TradeData{
					Timestamp:    time.Unix(0, t.Date),
					CurrencyPair: cPair,
<<<<<<< HEAD
					AssetType:    asset.Spot,
=======
					AssetType:    orderbook.Spot,
>>>>>>> 4f982dcd
					Exchange:     z.GetName(),
					EventTime:    t.Date,
					Price:        t.Price,
					Amount:       t.Amount,
					Side:         t.TradeType,
				}
			default:
				z.Websocket.DataHandler <- errors.New("zb_websocket.go error - unhandled websocket response")
				continue
			}
		}
	}
}

var wsErrCodes = map[int64]string{
	1000: "Successful call",
	1001: "General error message",
	1002: "internal error",
	1003: "Verification failed",
	1004: "Financial security password lock",
	1005: "The fund security password is incorrect. Please confirm and re-enter.",
	1006: "Real-name certification is awaiting review or review",
	1007: "Channel is empty",
	1008: "Event is empty",
	1009: "This interface is being maintained",
	1011: "Not open yet",
	1012: "Insufficient permissions",
	1013: "Can not trade, if you have any questions, please contact online customer service",
	1014: "Cannot be sold during the pre-sale period",
	2002: "Insufficient balance in Bitcoin account",
	2003: "Insufficient balance of Litecoin account",
	2005: "Insufficient balance in Ethereum account",
	2006: "Insufficient balance in ETC currency account",
	2007: "Insufficient balance of BTS currency account",
	2008: "Insufficient balance in EOS currency account",
	2009: "Insufficient account balance",
	3001: "Pending order not found",
	3002: "Invalid amount",
	3003: "Invalid quantity",
	3004: "User does not exist",
	3005: "Invalid parameter",
	3006: "Invalid IP or inconsistent with the bound IP",
	3007: "Request time has expired",
	3008: "Transaction history not found",
	4001: "API interface is locked",
	4002: "Request too frequently",
}

// GenerateDefaultSubscriptions Adds default subscriptions to websocket to be handled by ManageSubscriptions()
func (z *ZB) GenerateDefaultSubscriptions() {
	var subscriptions []wshandler.WebsocketChannelSubscription
	// Tickerdata is its own channel
	subscriptions = append(subscriptions, wshandler.WebsocketChannelSubscription{
		Channel: "markets",
	})
	channels := []string{"%s_ticker", "%s_depth", "%s_trades"}
	enabledCurrencies := z.GetEnabledPairs(asset.Spot)
	for i := range channels {
		for j := range enabledCurrencies {
			enabledCurrencies[j].Delimiter = ""
			subscriptions = append(subscriptions, wshandler.WebsocketChannelSubscription{
				Channel:  fmt.Sprintf(channels[i], enabledCurrencies[j].Lower().String()),
				Currency: enabledCurrencies[j].Lower(),
			})
		}
	}
	z.Websocket.SubscribeToChannels(subscriptions)
}

// Subscribe sends a websocket message to receive data from the channel
func (z *ZB) Subscribe(channelToSubscribe wshandler.WebsocketChannelSubscription) error {
	subscriptionRequest := Subscription{
		Event:   zWebsocketAddChannel,
		Channel: channelToSubscribe.Channel,
	}
	return z.WebsocketConn.SendMessage(subscriptionRequest)
}

func (z *ZB) wsGenerateSignature(request interface{}) string {
	jsonResponse, err := common.JSONEncode(request)
	if err != nil {
		log.Error(log.ExchangeSys, err)
		return ""
	}
	hmac := crypto.GetHMAC(crypto.HashMD5,
		jsonResponse,
		[]byte(crypto.Sha1ToHex(z.API.Credentials.Secret)))
	return fmt.Sprintf("%x", hmac)
}

func (z *ZB) wsFixInvalidJSON(json []byte) []byte {
	invalidZbJSONRegex := `(\"\[|\"\{)(.*)(\]\"|\}\")`
	regexChecker := regexp.MustCompile(invalidZbJSONRegex)
	matchingResults := regexChecker.Find(json)
	if matchingResults == nil {
		return json
	}
	// Remove first quote character
	capturedInvalidZBJSON := strings.Replace(string(matchingResults), "\"", "", 1)
	// Remove last quote character
	fixedJSON := capturedInvalidZBJSON[:len(capturedInvalidZBJSON)-1]
	return []byte(strings.Replace(string(json), string(matchingResults), fixedJSON, 1))
}

func (z *ZB) wsAddSubUser(username, password string) (*WsGetSubUserListResponse, error) {
	if !z.GetAuthenticatedAPISupport(exchange.WebsocketAuthentication) {
		return nil, fmt.Errorf("%v AuthenticatedWebsocketAPISupport not enabled", z.Name)
	}
	request := WsAddSubUserRequest{
		Memo:        "memo",
		Password:    password,
		SubUserName: username,
	}
	request.Channel = "addSubUser"
	request.Event = zWebsocketAddChannel
	request.Accesskey = z.API.Credentials.Key
	request.No = z.WebsocketConn.GenerateMessageID(true)
	request.Sign = z.wsGenerateSignature(request)
	resp, err := z.WebsocketConn.SendMessageReturnResponse(request.No, request)
	if err != nil {
		return nil, err
	}
	var genericResponse Generic
	err = common.JSONDecode(resp, &genericResponse)
	if err != nil {
		return nil, err
	}
	if genericResponse.Code > 0 && genericResponse.Code != 1000 {
		return nil, fmt.Errorf("%v request failed, message: %v, error code: %v", z.Name, genericResponse.Message, wsErrCodes[genericResponse.Code])
	}
	var response WsGetSubUserListResponse
	err = common.JSONDecode(resp, &response)
	if err != nil {
		return nil, err
	}
	return &response, nil
}

func (z *ZB) wsGetSubUserList() (*WsGetSubUserListResponse, error) {
	if !z.GetAuthenticatedAPISupport(exchange.WebsocketAuthentication) {
		return nil, fmt.Errorf("%v AuthenticatedWebsocketAPISupport not enabled", z.Name)
	}
	request := WsAuthenticatedRequest{}
	request.Channel = "getSubUserList"
	request.Event = zWebsocketAddChannel
	request.Accesskey = z.API.Credentials.Key
	request.No = z.WebsocketConn.GenerateMessageID(true)
	request.Sign = z.wsGenerateSignature(request)

	resp, err := z.WebsocketConn.SendMessageReturnResponse(request.No, request)
	if err != nil {
		return nil, err
	}
	var response WsGetSubUserListResponse
	err = common.JSONDecode(resp, &response)
	if err != nil {
		return nil, err
	}
	if response.Code > 0 && response.Code != 1000 {
		return &response, fmt.Errorf("%v request failed, message: %v, error code: %v", z.Name, response.Message, wsErrCodes[response.Code])
	}
	return &response, nil
}

func (z *ZB) wsDoTransferFunds(pair currency.Code, amount float64, fromUserName, toUserName string) (*WsRequestResponse, error) {
	if !z.GetAuthenticatedAPISupport(exchange.WebsocketAuthentication) {
		return nil, fmt.Errorf("%v AuthenticatedWebsocketAPISupport not enabled", z.Name)
	}
	request := WsDoTransferFundsRequest{
		Amount:       amount,
		Currency:     pair,
		FromUserName: fromUserName,
		ToUserName:   toUserName,
		No:           z.WebsocketConn.GenerateMessageID(true),
	}
	request.Channel = "doTransferFunds"
	request.Event = zWebsocketAddChannel
	request.Accesskey = z.API.Credentials.Key
	request.Sign = z.wsGenerateSignature(request)

	resp, err := z.WebsocketConn.SendMessageReturnResponse(request.No, request)
	if err != nil {
		return nil, err
	}
	var response WsRequestResponse
	err = common.JSONDecode(resp, &response)
	if err != nil {
		return nil, err
	}
	if response.Code > 0 && response.Code != 1000 {
		return &response, fmt.Errorf("%v request failed, message: %v, error code: %v", z.Name, response.Message, wsErrCodes[response.Code])
	}
	return &response, nil
}

func (z *ZB) wsCreateSubUserKey(assetPerm, entrustPerm, leverPerm, moneyPerm bool, keyName, toUserID string) (*WsRequestResponse, error) {
	if !z.GetAuthenticatedAPISupport(exchange.WebsocketAuthentication) {
		return nil, fmt.Errorf("%v AuthenticatedWebsocketAPISupport not enabled", z.Name)
	}
	request := WsCreateSubUserKeyRequest{
		AssetPerm:   assetPerm,
		EntrustPerm: entrustPerm,
		KeyName:     keyName,
		LeverPerm:   leverPerm,
		MoneyPerm:   moneyPerm,
		No:          z.WebsocketConn.GenerateMessageID(true),
		ToUserID:    toUserID,
	}
	request.Channel = "createSubUserKey"
	request.Event = zWebsocketAddChannel
	request.Accesskey = z.API.Credentials.Key
	request.Sign = z.wsGenerateSignature(request)

	resp, err := z.WebsocketConn.SendMessageReturnResponse(request.No, request)
	if err != nil {
		return nil, err
	}
	var response WsRequestResponse
	err = common.JSONDecode(resp, &response)
	if err != nil {
		return nil, err
	}
	if response.Code > 0 && response.Code != 1000 {
		return &response, fmt.Errorf("%v request failed, message: %v, error code: %v", z.Name, response.Message, wsErrCodes[response.Code])
	}
	return &response, nil
}

func (z *ZB) wsSubmitOrder(pair currency.Pair, amount, price float64, tradeType int64) (*WsSubmitOrderResponse, error) {
	if !z.GetAuthenticatedAPISupport(exchange.WebsocketAuthentication) {
		return nil, fmt.Errorf("%v AuthenticatedWebsocketAPISupport not enabled", z.Name)
	}
	request := WsSubmitOrderRequest{
		Amount:    amount,
		Price:     price,
		TradeType: tradeType,
		No:        z.WebsocketConn.GenerateMessageID(true),
	}
	request.Channel = fmt.Sprintf("%v_order", pair.String())
	request.Event = zWebsocketAddChannel
	request.Accesskey = z.API.Credentials.Key
	request.Sign = z.wsGenerateSignature(request)

	resp, err := z.WebsocketConn.SendMessageReturnResponse(request.No, request)
	if err != nil {
		return nil, err
	}
	var response WsSubmitOrderResponse
	err = common.JSONDecode(resp, &response)
	if err != nil {
		return nil, err
	}
	if response.Code > 0 && response.Code != 1000 {
		return &response, fmt.Errorf("%v request failed, message: %v, error code: %v", z.Name, response.Message, wsErrCodes[response.Code])
	}
	return &response, nil
}

func (z *ZB) wsCancelOrder(pair currency.Pair, orderID int64) (*WsCancelOrderResponse, error) {
	if !z.GetAuthenticatedAPISupport(exchange.WebsocketAuthentication) {
		return nil, fmt.Errorf("%v AuthenticatedWebsocketAPISupport not enabled", z.Name)
	}
	request := WsCancelOrderRequest{
		ID: orderID,
		No: z.WebsocketConn.GenerateMessageID(true),
	}
	request.Channel = fmt.Sprintf("%v_cancelorder", pair.String())
	request.Event = zWebsocketAddChannel
	request.Accesskey = z.API.Credentials.Key
	request.Sign = z.wsGenerateSignature(request)

	resp, err := z.WebsocketConn.SendMessageReturnResponse(request.No, request)
	if err != nil {
		return nil, err
	}
	var response WsCancelOrderResponse
	err = common.JSONDecode(resp, &response)
	if err != nil {
		return nil, err
	}
	if response.Code > 0 && response.Code != 1000 {
		return &response, fmt.Errorf("%v request failed, message: %v, error code: %v", z.Name, response.Message, wsErrCodes[response.Code])
	}
	return &response, nil
}

func (z *ZB) wsGetOrder(pair currency.Pair, orderID int64) (*WsGetOrderResponse, error) {
	if !z.GetAuthenticatedAPISupport(exchange.WebsocketAuthentication) {
		return nil, fmt.Errorf("%v AuthenticatedWebsocketAPISupport not enabled", z.Name)
	}
	request := WsGetOrderRequest{
		ID: orderID,
		No: z.WebsocketConn.GenerateMessageID(true),
	}
	request.Channel = fmt.Sprintf("%v_getorder", pair.String())
	request.Event = zWebsocketAddChannel
	request.Accesskey = z.API.Credentials.Key
	request.Sign = z.wsGenerateSignature(request)

	resp, err := z.WebsocketConn.SendMessageReturnResponse(request.No, request)
	if err != nil {
		return nil, err
	}
	var response WsGetOrderResponse
	err = common.JSONDecode(resp, &response)
	if err != nil {
		return nil, err
	}
	if response.Code > 0 && response.Code != 1000 {
		return &response, fmt.Errorf("%v request failed, message: %v, error code: %v", z.Name, response.Message, wsErrCodes[response.Code])
	}
	return &response, nil
}

func (z *ZB) wsGetOrders(pair currency.Pair, pageIndex, tradeType int64) (*WsGetOrdersResponse, error) {
	if !z.GetAuthenticatedAPISupport(exchange.WebsocketAuthentication) {
		return nil, fmt.Errorf("%v AuthenticatedWebsocketAPISupport not enabled", z.Name)
	}
	request := WsGetOrdersRequest{
		PageIndex: pageIndex,
		TradeType: tradeType,
		No:        z.WebsocketConn.GenerateMessageID(true),
	}
	request.Channel = fmt.Sprintf("%v_getorders", pair.String())
	request.Event = zWebsocketAddChannel
	request.Accesskey = z.API.Credentials.Key
	request.Sign = z.wsGenerateSignature(request)
	resp, err := z.WebsocketConn.SendMessageReturnResponse(request.No, request)
	if err != nil {
		return nil, err
	}
	var response WsGetOrdersResponse
	err = common.JSONDecode(resp, &response)
	if err != nil {
		return nil, err
	}
	if response.Code > 0 && response.Code != 1000 {
		return &response, fmt.Errorf("%v request failed, message: %v, error code: %v", z.Name, response.Message, wsErrCodes[response.Code])
	}
	return &response, nil
}

func (z *ZB) wsGetOrdersIgnoreTradeType(pair currency.Pair, pageIndex, pageSize int64) (*WsGetOrdersIgnoreTradeTypeResponse, error) {
	if !z.GetAuthenticatedAPISupport(exchange.WebsocketAuthentication) {
		return nil, fmt.Errorf("%v AuthenticatedWebsocketAPISupport not enabled", z.Name)
	}
	request := WsGetOrdersIgnoreTradeTypeRequest{
		PageIndex: pageIndex,
		PageSize:  pageSize,
		No:        z.WebsocketConn.GenerateMessageID(true),
	}
	request.Channel = fmt.Sprintf("%v_getordersignoretradetype", pair.String())
	request.Event = zWebsocketAddChannel
	request.Accesskey = z.API.Credentials.Key
	request.Sign = z.wsGenerateSignature(request)

	resp, err := z.WebsocketConn.SendMessageReturnResponse(request.No, request)
	if err != nil {
		return nil, err
	}
	var response WsGetOrdersIgnoreTradeTypeResponse
	err = common.JSONDecode(resp, &response)
	if err != nil {
		return nil, err
	}
	if response.Code > 0 && response.Code != 1000 {
		return &response, fmt.Errorf("%v request failed, message: %v, error code: %v", z.Name, response.Message, wsErrCodes[response.Code])
	}
	return &response, nil
}

func (z *ZB) wsGetAccountInfoRequest() (*WsGetAccountInfoResponse, error) {
	if !z.GetAuthenticatedAPISupport(exchange.WebsocketAuthentication) {
		return nil, fmt.Errorf("%v AuthenticatedWebsocketAPISupport not enabled", z.Name)
	}
	request := WsAuthenticatedRequest{
		Channel:   "getaccountinfo",
		Event:     zWebsocketAddChannel,
		Accesskey: z.API.Credentials.Key,
		No:        z.WebsocketConn.GenerateMessageID(true),
	}
	request.Sign = z.wsGenerateSignature(request)

	resp, err := z.WebsocketConn.SendMessageReturnResponse(request.No, request)
	if err != nil {
		return nil, err
	}
	var response WsGetAccountInfoResponse
	err = common.JSONDecode(resp, &response)
	if err != nil {
		return nil, err
	}
	if response.Code > 0 && response.Code != 1000 {
		return &response, fmt.Errorf("%v request failed, message: %v, error code: %v", z.Name, response.Message, wsErrCodes[response.Code])
	}
	return &response, nil
}<|MERGE_RESOLUTION|>--- conflicted
+++ resolved
@@ -98,11 +98,7 @@
 				z.Websocket.DataHandler <- wshandler.TickerData{
 					Timestamp:  time.Unix(0, ticker.Date),
 					Pair:       currency.NewPairFromString(cPair[0]),
-<<<<<<< HEAD
 					AssetType:  asset.Spot,
-=======
-					AssetType:  orderbook.Spot,
->>>>>>> 4f982dcd
 					Exchange:   z.GetName(),
 					ClosePrice: ticker.Data.Last,
 					HighPrice:  ticker.Data.High,
@@ -140,11 +136,7 @@
 				var newOrderBook orderbook.Base
 				newOrderBook.Asks = asks
 				newOrderBook.Bids = bids
-<<<<<<< HEAD
 				newOrderBook.AssetType = asset.Spot
-=======
-				newOrderBook.AssetType = orderbook.Spot
->>>>>>> 4f982dcd
 				newOrderBook.Pair = cPair
 
 				err = z.Websocket.Orderbook.LoadSnapshot(&newOrderBook,
@@ -156,11 +148,7 @@
 
 				z.Websocket.DataHandler <- wshandler.WebsocketOrderbookUpdate{
 					Pair:     cPair,
-<<<<<<< HEAD
 					Asset:    asset.Spot,
-=======
-					Asset:    orderbook.Spot,
->>>>>>> 4f982dcd
 					Exchange: z.GetName(),
 				}
 
@@ -182,11 +170,7 @@
 				z.Websocket.DataHandler <- wshandler.TradeData{
 					Timestamp:    time.Unix(0, t.Date),
 					CurrencyPair: cPair,
-<<<<<<< HEAD
 					AssetType:    asset.Spot,
-=======
-					AssetType:    orderbook.Spot,
->>>>>>> 4f982dcd
 					Exchange:     z.GetName(),
 					EventTime:    t.Date,
 					Price:        t.Price,
