--- conflicted
+++ resolved
@@ -352,12 +352,7 @@
 		OrderStatus: make(map[string]string),
 	}
 	var allOpenOrders []Order
-<<<<<<< HEAD
 	for _, currency := range z.GetEnabledPairs(assets.AssetTypeSpot) {
-		var pageNumber int64
-=======
-	for _, currency := range z.GetEnabledCurrencies() {
->>>>>>> d639f6e4
 		// Limiting to 10 pages
 		for i := 0; i < 10; i++ {
 			openOrders, err := z.GetUnfinishedOrdersIgnoreTradeType(z.FormatExchangeCurrency(currency, assets.AssetTypeSpot).String(), 1, 10)
